package com.dlsc.preferencesfx;

import com.dlsc.preferencesfx.util.IncrementId;
import com.dlsc.preferencesfx.util.PreferencesFxUtils;
import java.util.Arrays;
import java.util.List;
import java.util.Objects;

public class Category {

  private final int id = IncrementId.get();
  private String description;
  private List<Group> groups;
  private List<Category> children;
  private CategoryPane categoryPane;
<<<<<<< HEAD
  private final int id = IncrementId.get();
  private String breadcrumb;
=======
>>>>>>> 013d0c5b

  /**
   * Creates a category without groups, for top-level categories without any settings.
   *
   * @param description Category name, for display in {@link CategoryTree}
   */
  private Category(String description) {
    this.description = description;
    breadcrumb = description;
    categoryPane = new CategoryPane(null);
  }

  private Category(String description, Group... groups) {
    this(description);
    this.groups = Arrays.asList(groups);
    categoryPane = new CategoryPane(this.groups);
  }

  /**
   * Creates an empty category.
   * Can be used for top-level categories without {@link Setting}.
   *
   * @param description Category name, for display in {@link CategoryTree}
   * @return initialized Category object
   */
  public static Category of(String description) {
    return new Category(description);
  }

  /**
   * Creates a new category from groups.
   *
   * @param description Category name, for display in {@link CategoryTree}
   * @param groups      {@link Group} with {@link Setting} to be shown in the {@link CategoryPane}
   * @return initialized Category object
   */
  public static Category of(String description, Group... groups) {
    return new Category(description, groups);
  }

  /**
   * Creates a new category from settings, if the settings shouldn't be individually grouped.
   *
   * @param description Category name, for display in {@link CategoryTree}
   * @param settings    {@link Setting} to be shown in the {@link CategoryPane}
   * @return initialized Category object
   */
  public static Category of(String description, Setting... settings) {
    return new Category(description, Group.of(settings));
  }

  public Category subCategories(Category... children) {
    this.children = Arrays.asList(children);
    return this;
  }

<<<<<<< HEAD
  public void createBreadcrumbs(List<Category> categories) {
    categories.forEach(category -> {
      breadcrumb = breadcrumb + PreferencesFx.BREADCRUMB_DELIMITER + category.getDescription();
      if (!Objects.equals(category.getGroups(), null)) {
        category.getGroups().forEach(group -> group.addToBreadcrumb(breadcrumb));
      }
      if (!Objects.equals(category.getChildren(), null)) {
        createBreadcrumbs(category.getChildren());
      }
    });
=======
  public void unmarkSettings() {
    if (getGroups() != null) {
      PreferencesFxUtils.groupsToSettings(getGroups())
          .forEach(Setting::unmark);
    }
  }

  public void unmarkGroups() {
    if (getGroups() != null) {
      getGroups().forEach(Group::unmark);
    }
  }

  public void unmarkAll() {
    unmarkGroups();
    unmarkSettings();
>>>>>>> 013d0c5b
  }

  public CategoryPane getCategoryPane() {
    return categoryPane;
  }

  public String getDescription() {
    return description;
  }

  public List<Group> getGroups() {
    return groups;
  }

  public List<Category> getChildren() {
    return children;
  }

  @Override
  public String toString() {
    return description;
  }

  public int getId() {
    return id;
  }

  public String getBreadcrumb() {
    return breadcrumb;
  }

  public void setBreadcrumb(String breadcrumb) {
    this.breadcrumb = breadcrumb;
  }

}<|MERGE_RESOLUTION|>--- conflicted
+++ resolved
@@ -8,16 +8,12 @@
 
 public class Category {
 
-  private final int id = IncrementId.get();
   private String description;
   private List<Group> groups;
   private List<Category> children;
   private CategoryPane categoryPane;
-<<<<<<< HEAD
   private final int id = IncrementId.get();
   private String breadcrumb;
-=======
->>>>>>> 013d0c5b
 
   /**
    * Creates a category without groups, for top-level categories without any settings.
@@ -74,7 +70,6 @@
     return this;
   }
 
-<<<<<<< HEAD
   public void createBreadcrumbs(List<Category> categories) {
     categories.forEach(category -> {
       breadcrumb = breadcrumb + PreferencesFx.BREADCRUMB_DELIMITER + category.getDescription();
@@ -85,7 +80,8 @@
         createBreadcrumbs(category.getChildren());
       }
     });
-=======
+  }
+
   public void unmarkSettings() {
     if (getGroups() != null) {
       PreferencesFxUtils.groupsToSettings(getGroups())
@@ -102,7 +98,6 @@
   public void unmarkAll() {
     unmarkGroups();
     unmarkSettings();
->>>>>>> 013d0c5b
   }
 
   public CategoryPane getCategoryPane() {
