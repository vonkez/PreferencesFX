package com.dlsc.preferencesfx.view;

import com.dlsc.preferencesfx.model.Category;
import com.dlsc.preferencesfx.model.PreferencesFxModel;
import javafx.scene.control.TreeItem;
import javafx.scene.layout.HBox;
import javafx.scene.layout.Priority;
import org.apache.logging.log4j.LogManager;
import org.apache.logging.log4j.Logger;
import org.controlsfx.control.BreadCrumbBar;

/**
 * TODO: Add javadoc.
 * @author François Martin
 * @author Marco Sanfratello
 */
public class BreadCrumbView extends HBox implements View {
  private static final Logger LOGGER =
      LogManager.getLogger(BreadCrumbView.class.getName());
  private final PreferencesFxModel model;
  private final UndoRedoBox undoRedoBox;
  TreeItem<Category> breadcrumbsItm;
  BreadCrumbBar<Category> breadCrumbBar = new BreadCrumbBar<>();

<<<<<<< HEAD
  /**
   * TODO: Add javadoc.
   * @param model TODO: Add javadoc.
   */
  public BreadCrumbView(PreferencesFxModel model) {
=======
  public BreadCrumbView(PreferencesFxModel model, UndoRedoBox undoRedoBox) {
>>>>>>> 42ce816c
    this.model = model;
    this.undoRedoBox = undoRedoBox;
    init();
  }

  /**
   * {@inheritDoc}
   */
  @Override
  public void initializeParts() {
    getChildren().addAll(
        breadCrumbBar, undoRedoBox
    );
  }

  /**
   * {@inheritDoc}
   */
  @Override
  public void layoutParts() {
    HBox.setHgrow(breadCrumbBar, Priority.ALWAYS);
  }
}<|MERGE_RESOLUTION|>--- conflicted
+++ resolved
@@ -22,15 +22,11 @@
   TreeItem<Category> breadcrumbsItm;
   BreadCrumbBar<Category> breadCrumbBar = new BreadCrumbBar<>();
 
-<<<<<<< HEAD
   /**
    * TODO: Add javadoc.
    * @param model TODO: Add javadoc.
    */
-  public BreadCrumbView(PreferencesFxModel model) {
-=======
   public BreadCrumbView(PreferencesFxModel model, UndoRedoBox undoRedoBox) {
->>>>>>> 42ce816c
     this.model = model;
     this.undoRedoBox = undoRedoBox;
     init();
