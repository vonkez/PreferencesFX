--- conflicted
+++ resolved
@@ -80,11 +80,7 @@
         }
     );
 
-<<<<<<< HEAD
-    // Sets the selected category to the displayed category when it changes.
-=======
     // Listens when a breadcrumb was clicked or the last selected category is loaded
->>>>>>> 54edb3a0
     model.displayedCategoryProperty().addListener((observable, oldValue, newValue) ->
         setSelectedCategory(newValue)
     );
