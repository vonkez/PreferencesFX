package com.dlsc.preferencesfx;

import com.dlsc.formsfx.model.structure.Field;
import com.dlsc.preferencesfx.util.StorageHandler;
import com.dlsc.preferencesfx.util.formsfx.DoubleSliderControl;
import com.dlsc.preferencesfx.util.formsfx.IntegerSliderControl;
import com.dlsc.preferencesfx.util.formsfx.ToggleControl;
import javafx.beans.property.BooleanProperty;
import javafx.beans.property.DoubleProperty;
import javafx.beans.property.IntegerProperty;
import javafx.beans.property.ListProperty;
import javafx.beans.property.ObjectProperty;
import javafx.beans.property.Property;
import javafx.beans.property.SimpleListProperty;
import javafx.beans.property.StringProperty;
import javafx.collections.ObservableList;
import javafx.event.EventHandler;
import javafx.scene.input.MouseEvent;

public class Setting<F extends Field, P extends Property> {
  public static final String MARKED_STYLE_CLASS = "simple-control-marked";
  private String description;
  private F field;
  private P value;
<<<<<<< HEAD
  private String breadcrumb = "";
=======
  private boolean marked = false;
  private final EventHandler<MouseEvent> unmarker = event -> unmark();
>>>>>>> 013d0c5b

  private Setting(String description, F field, P value) {
    this.description = description;
    this.field = field;
    this.value = value;
  }

  public static Setting of(String description, BooleanProperty property) {
    return new Setting<>(
        description,
        Field.ofBooleanType(property).label(description).render(new ToggleControl()),
        property
    );
  }

  public static Setting of(String description, IntegerProperty property) {
    return new Setting<>(
        description,
        Field.ofIntegerType(property).label(description),
        property);
  }

  public static Setting of(String description, DoubleProperty property) {
    return new Setting<>(
        description,
        Field.ofDoubleType(property).label(description),
        property);
  }

  public static Setting of(
      String description, DoubleProperty property, double min, double max, int precision) {
    return new Setting<>(
        description,
        Field.ofDoubleType(property).label(description).render(
            new DoubleSliderControl(min, max, precision)),
        property);
  }

  public static Setting of(String description, IntegerProperty property, int min, int max) {
    return new Setting<>(
        description,
        Field.ofIntegerType(property).label(description).render(new IntegerSliderControl(min, max)),
        property);
  }

  public static Setting of(String description, StringProperty property) {
    return new Setting<>(
        description,
        Field.ofStringType(property).label(description),
        property);
  }

  public static <P> Setting of(
      String description, ListProperty<P> items, ObjectProperty<P> selection) {
    return new Setting<>(
        description,
        Field.ofSingleSelectionType(items, selection).label(description),
        selection);
  }

  public static <P> Setting of(
      String description, ObservableList<P> items, ObjectProperty<P> selection) {
    return new Setting<>(
        description,
        Field.ofSingleSelectionType(new SimpleListProperty<>(items), selection).label(description),
        selection);
  }

  /**
   * Creates a combobox with multiselection.
   * At least one element has to be selected at all times.
   */
  public static <P> Setting of(
      String description, ListProperty<P> items, ListProperty<P> selections) {
    return new Setting<>(
        description,
        Field.ofMultiSelectionType(items, selections).label(description),
        selections);
  }

  /**
   * Creates a combobox with multiselection.
   * At least one element has to be selected at all times.
   */
  public static <P> Setting of(
      String description, ObservableList<P> items, ListProperty<P> selections) {
    return new Setting<>(
        description,
        Field.ofMultiSelectionType(new SimpleListProperty<>(items), selections).label(description),
        selections);
  }

  public void mark() {
    // ensure it's not marked yet - so a control doesn't contain the same styleClass multiple times
    if (!marked) {
      getField().getRenderer().addStyleClass(MARKED_STYLE_CLASS);
      getField().getRenderer().setOnMouseExited(unmarker);
      marked = !marked;
    }
  }

  public void unmark() {
    // check if it's marked before removing the style class
    if (marked) {
      getField().getRenderer().removeStyleClass(MARKED_STYLE_CLASS);
      getField().getRenderer().removeEventHandler(MouseEvent.MOUSE_EXITED, unmarker);
      marked = !marked;
    }
  }

  public String getDescription() {
    return description;
  }

  public P valueProperty() {
    return value;
  }

  public F getField() {
    return field;
  }

  public void saveSettingValue(StorageHandler storageHandler) {
    storageHandler.saveObject(breadcrumb, value.getValue());
  }

  public void loadSettingValue(StorageHandler storageHandler) {
    if (value instanceof ListProperty) {
      value.setValue(
          storageHandler.loadObservableList(breadcrumb, (ObservableList) value.getValue())
      );
    } else {
      value.setValue(storageHandler.loadObject(breadcrumb, value.getValue()));
    }
  }

  public void addToBreadcrumb(String breadCrumb) {
    this.breadcrumb = breadCrumb + PreferencesFx.BREADCRUMB_DELIMITER + description;
  }

  public String getBreadcrumb() {
    return breadcrumb;
  }
}<|MERGE_RESOLUTION|>--- conflicted
+++ resolved
@@ -22,12 +22,9 @@
   private String description;
   private F field;
   private P value;
-<<<<<<< HEAD
-  private String breadcrumb = "";
-=======
   private boolean marked = false;
   private final EventHandler<MouseEvent> unmarker = event -> unmark();
->>>>>>> 013d0c5b
+  private String breadcrumb = "";
 
   private Setting(String description, F field, P value) {
     this.description = description;
