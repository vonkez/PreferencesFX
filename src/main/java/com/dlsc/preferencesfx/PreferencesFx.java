--- conflicted
+++ resolved
@@ -26,11 +26,8 @@
 
   private List<Category> categories;
   private CategoryTree categoryTree;
-<<<<<<< HEAD
+  private CategoryTreeBox categoryTreeBox;
   private Preferences preferences;
-=======
-  private CategoryTreeBox categoryTreeBox;
->>>>>>> c8bcf85b
 
   PreferencesFx(Class<?> saveClass, Category[] categories) {
     preferences = Preferences.userNodeForPackage(saveClass);
@@ -59,19 +56,11 @@
 
   private void layoutParts() {
     setDetailSide(Side.LEFT);
-<<<<<<< HEAD
-    setDetailNode(categoryTree);
-
+    setDetailNode(categoryTreeBox);
     // Load last selected category in TreeView.
     categoryTree.setSelectedCategoryById(preferences.getInt(SELECTED_CATEGORY, DEFAULT_CATEGORY));
     TreeItem treeItem = (TreeItem) categoryTree.getSelectionModel().getSelectedItem();
     setSelectedCategory((Category) treeItem.getValue());
-=======
-    setDetailNode(categoryTreeBox);
-    // Sets initial shown CategoryPane.
-    setMasterNode(this.categories.get(INITIAL_CATEGORY).getCategoryPane());
-    setDividerPosition(DIVIDER_POSITION);
->>>>>>> c8bcf85b
   }
 
   private void setupListeners() {
@@ -81,9 +70,11 @@
     );
 
     categoryTree.getSelectionModel().selectedItemProperty().addListener(
-<<<<<<< HEAD
-        (observable, oldValue, newValue) ->
-            setSelectedCategory((Category) ((TreeItem) newValue).getValue())
+        (observable, oldValue, newValue) -> {
+          if (newValue != null) {
+            setSelectedCategory((Category) ((TreeItem) newValue).getValue());
+          }
+        }
     );
   }
 
@@ -98,17 +89,6 @@
 
   public Preferences getPreferences() {
     return preferences;
-=======
-        // Save the old divider position. When you set the new item, it resets the position.
-        (observable, oldItem, newItem) -> {
-          double dividerPosition = this.getDividerPosition();
-          // Replaces the old CategoryPane with the new one.
-          if (newItem != null) {
-            setMasterNode(((Category) ((TreeItem) newItem).getValue()).getCategoryPane());
-          }
-          setDividerPosition(dividerPosition); // Sets the saved divider position.
-        });
->>>>>>> c8bcf85b
   }
 
   /**
