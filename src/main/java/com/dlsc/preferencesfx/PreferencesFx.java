--- conflicted
+++ resolved
@@ -31,12 +31,8 @@
   private List<Category> categories;
   private CategoryTree categoryTree;
   private CategoryTreeBox categoryTreeBox;
-<<<<<<< HEAD
   private StorageHandler storageHandler;
-=======
-  private Preferences preferences;
   private Category displayedCategory;
->>>>>>> 013d0c5b
 
   private boolean persistWindowState = false;
 
@@ -92,32 +88,20 @@
     categoryTreeBox = new CategoryTreeBox(categoryTree);
   }
 
-<<<<<<< HEAD
-=======
-  private void layoutParts() {
-    setDetailSide(Side.LEFT);
-    setDetailNode(categoryTreeBox);
-    // Load last selected category in TreeView.
-    categoryTree.setSelectedCategoryById(preferences.getInt(SELECTED_CATEGORY, DEFAULT_CATEGORY));
-    TreeItem treeItem = (TreeItem) categoryTree.getSelectionModel().getSelectedItem();
-    showCategory((Category) treeItem.getValue());
-  }
-
->>>>>>> 013d0c5b
-  private void setupListeners() {
-    // Whenever the divider position is changed, it's position is saved.
-    dividerPositionProperty().addListener((observable, oldValue, newValue) ->
-        storageHandler.saveDividerPosition(getDividerPosition())
-    );
-  }
-
   private void layoutParts() {
     setDetailSide(Side.LEFT);
     setDetailNode(categoryTreeBox);
     // Load last selected category in TreeView.
     categoryTree.setSelectedCategoryById(storageHandler.loadSelectedCategory());
     TreeItem treeItem = (TreeItem) categoryTree.getSelectionModel().getSelectedItem();
-    setSelectedCategory((Category) treeItem.getValue());
+    showCategory((Category) treeItem.getValue());
+  }
+
+  private void setupListeners() {
+    // Whenever the divider position is changed, it's position is saved.
+    dividerPositionProperty().addListener((observable, oldValue, newValue) ->
+        storageHandler.saveDividerPosition(getDividerPosition())
+    );
   }
 
   /**
@@ -128,17 +112,8 @@
   public void showCategory(Category category) {
     displayedCategory = category;
     setMasterNode(category.getCategoryPane());
-<<<<<<< HEAD
     // Sets the saved divider position.
     setDividerPosition(storageHandler.loadDividerPosition());
-=======
-    // Sets the saved divider position
-    setDividerPosition(preferences.getDouble(DIVIDER_POSITION, DEFAULT_DIVIDER_POSITION));
-  }
-
-  public Preferences getPreferences() {
-    return preferences;
->>>>>>> 013d0c5b
   }
 
   /**
