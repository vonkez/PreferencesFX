package com.dlsc.preferencesfx;

import com.dlsc.preferencesfx.history.History;
import com.dlsc.preferencesfx.model.Category;
import com.dlsc.preferencesfx.model.PreferencesFxModel;
import com.dlsc.preferencesfx.util.SearchHandler;
import com.dlsc.preferencesfx.util.StorageHandler;
<<<<<<< HEAD
import java.util.Arrays;
import java.util.List;
import java.util.Objects;
import javafx.beans.property.BooleanProperty;
import javafx.beans.property.SimpleBooleanProperty;
import javafx.beans.value.ObservableValue;
import javafx.geometry.Side;
import javafx.scene.control.TreeItem;
import javafx.scene.input.KeyCode;
import javafx.scene.input.KeyCodeCombination;
import javafx.scene.input.KeyCombination;
import javafx.scene.input.KeyEvent;
import javafx.scene.layout.BorderPane;
import org.apache.logging.log4j.LogManager;
import org.apache.logging.log4j.Logger;
import org.controlsfx.control.MasterDetailPane;
=======
import com.dlsc.preferencesfx.view.CategoryController;
import com.dlsc.preferencesfx.view.CategoryPresenter;
import com.dlsc.preferencesfx.view.CategoryView;
import com.dlsc.preferencesfx.view.NavigationPresenter;
import com.dlsc.preferencesfx.view.NavigationView;
import com.dlsc.preferencesfx.view.PreferencesFxDialog;
import com.dlsc.preferencesfx.view.PreferencesFxPresenter;
import com.dlsc.preferencesfx.view.PreferencesFxView;
import org.apache.logging.log4j.LogManager;
import org.apache.logging.log4j.Logger;
>>>>>>> ae7b2c4a

public class PreferencesFx {
  private static final Logger LOGGER =
      LogManager.getLogger(PreferencesFx.class.getName());

  private PreferencesFxModel preferencesFxModel;

  private NavigationView navigationView;
  private NavigationPresenter navigationPresenter;

  private CategoryController categoryController;

  private PreferencesFxView preferencesFxView;
  private PreferencesFxPresenter preferencesFxPresenter;

<<<<<<< HEAD
  private final BooleanProperty buttonsVisible = new SimpleBooleanProperty(true);
  private boolean persistWindowState = false;
  private boolean historyDebugState = false;
=======
  private PreferencesFx(Class<?> saveClass, Category... categories) {
    preferencesFxModel = new PreferencesFxModel(new StorageHandler(saveClass), new SearchHandler(), new History(), categories);
>>>>>>> ae7b2c4a

    categoryController = new CategoryController();
    initializeCategoryViews();
    categoryController.setView(preferencesFxModel.getDisplayedCategory()); // display initial category

    navigationView = new NavigationView(preferencesFxModel);
    navigationPresenter = new NavigationPresenter(preferencesFxModel, navigationView);

    preferencesFxView = new PreferencesFxView(preferencesFxModel, navigationView, categoryController);
    preferencesFxPresenter = new PreferencesFxPresenter(preferencesFxModel, preferencesFxView);
  }

  /**
   * Creates the Preferences window.
   *
   * @param saveClass  the class which the preferences are saved as
   *                   Must be unique to the application using the preferences
   * @param categories the items to be displayed in the TreeSearchView
   * @return the preferences window
   */
  public static PreferencesFx of(Class<?> saveClass, Category... categories) {
    return new PreferencesFx(saveClass, categories);
  }

  /**
   * Prepares the CategoryController by creating CategoryView / CategoryPresenter pairs from
   * all Categories and loading them into the CategoryController.
   */
  private void initializeCategoryViews() {
    preferencesFxModel.getFlatCategoriesLst().forEach(category -> {
      CategoryView categoryView = new CategoryView(preferencesFxModel, category);
      CategoryPresenter categoryPresenter = new CategoryPresenter(preferencesFxModel, category, categoryView);
      categoryController.addView(category, categoryView, categoryPresenter);
    });
  }

  /**
   * Shows the PreferencesFX dialog.
   */
  public void show() {
    new PreferencesFxDialog(preferencesFxModel, preferencesFxView);
  }

  /**
   * Defines whether the state of the dialog window should be persisted or not.
   *
   * @param persist if true, the size, position and last selected item in the TreeSearchView are
   *                being saved. When the dialog is showed again, it will be restored to
   *                the last saved state. Defaults to false.
   * @return this object for fluent API
   */
  public PreferencesFx persistWindowState(boolean persist) {
    preferencesFxModel.setPersistWindowState(persist);
    return this;
  }

  /**
   * Defines whether the table to debug the undo / redo history should be shown in a dialog
   * when pressing a key combination or not.
   * <p>
   * Pressing Ctrl + Shift + H (Windows) or CMD + Shift + H (Mac) opens a dialog with the
   * undo / redo history, shown in a table.
   *
   * @param debugState if true, pressing the key combination will open the dialog
   * @return this object for fluent API
   */
  public PreferencesFx debugHistoryMode(boolean debugState) {
    preferencesFxModel.setHistoryDebugState(debugState);
    return this;
  }
<<<<<<< HEAD

  public PreferencesFx buttonVisibility (boolean isVisible) {
    setButtonsVisible(isVisible);
    return this;
  }

  public void setupDebugHistoryTable() {
    final KeyCombination keyCombination = new KeyCodeCombination(KeyCode.H,
        KeyCombination.SHORTCUT_DOWN);
    getScene().addEventHandler(KeyEvent.KEY_RELEASED, event -> {
          if (keyCombination.match(event)) {
            LOGGER.trace("Opened History Debug View");
            new HistoryDialog(history);
          }
        }
    );
  }

  public StorageHandler getStorageHandler() {
    return storageHandler;
  }

  public CategoryTree getCategoryTree() {
    return categoryTree;
  }

  public History getHistory() {
    return history;
  }

  public boolean isButtonsVisible() {
    return buttonsVisible.get();
  }

  public BooleanProperty buttonsVisibleProperty() {
    return buttonsVisible;
  }

  public void setButtonsVisible(boolean buttonsVisible) {
    this.buttonsVisible.set(buttonsVisible);
  }
=======
>>>>>>> ae7b2c4a
}<|MERGE_RESOLUTION|>--- conflicted
+++ resolved
@@ -5,24 +5,6 @@
 import com.dlsc.preferencesfx.model.PreferencesFxModel;
 import com.dlsc.preferencesfx.util.SearchHandler;
 import com.dlsc.preferencesfx.util.StorageHandler;
-<<<<<<< HEAD
-import java.util.Arrays;
-import java.util.List;
-import java.util.Objects;
-import javafx.beans.property.BooleanProperty;
-import javafx.beans.property.SimpleBooleanProperty;
-import javafx.beans.value.ObservableValue;
-import javafx.geometry.Side;
-import javafx.scene.control.TreeItem;
-import javafx.scene.input.KeyCode;
-import javafx.scene.input.KeyCodeCombination;
-import javafx.scene.input.KeyCombination;
-import javafx.scene.input.KeyEvent;
-import javafx.scene.layout.BorderPane;
-import org.apache.logging.log4j.LogManager;
-import org.apache.logging.log4j.Logger;
-import org.controlsfx.control.MasterDetailPane;
-=======
 import com.dlsc.preferencesfx.view.CategoryController;
 import com.dlsc.preferencesfx.view.CategoryPresenter;
 import com.dlsc.preferencesfx.view.CategoryView;
@@ -33,7 +15,6 @@
 import com.dlsc.preferencesfx.view.PreferencesFxView;
 import org.apache.logging.log4j.LogManager;
 import org.apache.logging.log4j.Logger;
->>>>>>> ae7b2c4a
 
 public class PreferencesFx {
   private static final Logger LOGGER =
@@ -49,14 +30,8 @@
   private PreferencesFxView preferencesFxView;
   private PreferencesFxPresenter preferencesFxPresenter;
 
-<<<<<<< HEAD
-  private final BooleanProperty buttonsVisible = new SimpleBooleanProperty(true);
-  private boolean persistWindowState = false;
-  private boolean historyDebugState = false;
-=======
   private PreferencesFx(Class<?> saveClass, Category... categories) {
     preferencesFxModel = new PreferencesFxModel(new StorageHandler(saveClass), new SearchHandler(), new History(), categories);
->>>>>>> ae7b2c4a
 
     categoryController = new CategoryController();
     initializeCategoryViews();
@@ -127,48 +102,4 @@
     preferencesFxModel.setHistoryDebugState(debugState);
     return this;
   }
-<<<<<<< HEAD
-
-  public PreferencesFx buttonVisibility (boolean isVisible) {
-    setButtonsVisible(isVisible);
-    return this;
-  }
-
-  public void setupDebugHistoryTable() {
-    final KeyCombination keyCombination = new KeyCodeCombination(KeyCode.H,
-        KeyCombination.SHORTCUT_DOWN);
-    getScene().addEventHandler(KeyEvent.KEY_RELEASED, event -> {
-          if (keyCombination.match(event)) {
-            LOGGER.trace("Opened History Debug View");
-            new HistoryDialog(history);
-          }
-        }
-    );
-  }
-
-  public StorageHandler getStorageHandler() {
-    return storageHandler;
-  }
-
-  public CategoryTree getCategoryTree() {
-    return categoryTree;
-  }
-
-  public History getHistory() {
-    return history;
-  }
-
-  public boolean isButtonsVisible() {
-    return buttonsVisible.get();
-  }
-
-  public BooleanProperty buttonsVisibleProperty() {
-    return buttonsVisible;
-  }
-
-  public void setButtonsVisible(boolean buttonsVisible) {
-    this.buttonsVisible.set(buttonsVisible);
-  }
-=======
->>>>>>> ae7b2c4a
 }