package com.dlsc.preferencesfx;

import static com.dlsc.preferencesfx.util.StringUtils.containsIgnoreCase;

import java.util.Collection;
import java.util.HashMap;
import java.util.List;
import java.util.Objects;
import java.util.function.Predicate;
import java.util.stream.Collectors;
import javafx.beans.binding.Bindings;
import javafx.beans.property.SimpleStringProperty;
import javafx.beans.property.StringProperty;
import javafx.scene.control.TreeView;
import org.apache.logging.log4j.LogManager;
import org.apache.logging.log4j.Logger;
import org.eclipse.fx.ui.controls.tree.FilterableTreeItem;
import org.eclipse.fx.ui.controls.tree.TreeItemPredicate;

public class CategoryTree extends TreeView {

  private static final Logger LOGGER =
      LogManager.getLogger(CategoryTree.class.getName());

  List<Category> categoriesLst;
  List<Setting> settingsLst;
  List<Category> filteredCategoriesLst;
  List<Setting> filteredSettingsLst;

  private HashMap<Category, FilterableTreeItem<Category>> categoryTreeItemMap = new HashMap<>();
  private HashMap<Setting, Category> settingCategoryMap = new HashMap<>();

  private List<Category> categories;
  private FilterableTreeItem<Category> rootItem;
  private StringProperty searchText = new SimpleStringProperty();
  private Predicate<Category> filterPredicate = category -> {
    // look in category description for matches
    boolean categoryMatch = containsIgnoreCase(category.getDescription(), searchText.get());
    boolean settingMatch = false;
    if (category.getGroups() != null) {
      // look in settings too
      settingMatch = category.getGroups().stream()
          .map(Group::getSettings)      // get settings from groups
          .flatMap(Collection::stream)  // flatten all lists of settings to settings
          .anyMatch(setting -> containsIgnoreCase(setting.getDescription(), searchText.get()));
    }
    return categoryMatch || settingMatch;
  };

  public CategoryTree(List<Category> categories) {
    this.categories = categories;
    setupParts();
    layoutParts();
    setupBindings();
  }

  private void setupParts() {
    rootItem = new FilterableTreeItem<>(Category.of("Root"));
    addRecursive(rootItem, categories);
  }

  private void addRecursive(FilterableTreeItem treeItem, List<Category> categories) {
    for (Category category : categories) {
      FilterableTreeItem<Category> item = new FilterableTreeItem<>(category);
      // If there are subcategries, add them recursively.
      if (!Objects.equals(category.getChildren(), null)) {
        addRecursive(item, category.getChildren());
      }
      treeItem.getInternalChildren().add(item);
      categoryTreeItemMap.put(category, item);
    }
  }

  private void layoutParts() {
    setRoot(rootItem);
    // TreeView requires a RootItem, but in this case it's not desired to have it visible.
    setShowRoot(false);
    getRoot().setExpanded(true);
    // Set initial selected category.
    getSelectionModel().select(PreferencesFx.DEFAULT_CATEGORY);
  }

  private void setupBindings() {
    // Make TreeView filterable by implementing the necessary binding
    rootItem.predicateProperty().bind(Bindings.createObjectBinding(() -> {
      if (searchText.get() == null || searchText.get().isEmpty()) {
        return null;
      }
      return TreeItemPredicate.create(filterPredicate);
    }, searchText));
  }

<<<<<<< HEAD
    categoriesLst = new ArrayList<>(categoryTreeItemMap.keySet());
    for (Category category : categoriesLst) {
      if (category.getGroups() != null) {
        for (Group group : category.getGroups()) {
          if (group.getSettings() != null) {
            for (Setting setting : group.getSettings()) {
              settingCategoryMap.put(setting, category);
            }
          }
        }
      }
    }

    settingsLst = categoriesLst.stream()
        .map(Category::getGroups)     // get groups from categories
        .filter(Objects::nonNull)     // remove all null
        .flatMap(Collection::stream)
        .map(Group::getSettings)      // get settings from groups
        .filter(Objects::nonNull)     // remove all null
        .flatMap(Collection::stream)
        .collect(Collectors.toList());
    // select category
    searchText.addListener((observable, oldText, newText) -> {
      filteredCategoriesLst = categoriesLst.stream().filter(category -> containsIgnoreCase(category.getDescription(), searchText.get())).collect(Collectors.toList());
      filteredSettingsLst = settingsLst.stream().filter(setting -> containsIgnoreCase(setting.getDescription(), searchText.get())).collect(Collectors.toList());
      int amountCategories = filteredCategoriesLst.size();
      int amountSettings = filteredSettingsLst.size();
      LOGGER.trace("Matched Categories: " + amountCategories);
      LOGGER.trace("Matched Settings: " + amountSettings);
      // if there is one category left, select it
      if (amountCategories == 1) {
        setSelectedItem(filteredCategoriesLst.get(0));
      }
      if (amountSettings == 1) {
        setSelectedItem(filteredCategoriesLst.get(0));
      }
      }
    });
=======
  public StringProperty searchTextProperty() {
    return searchText;
>>>>>>> 4deb3242
  }

  /**
   * Sets the selected item in the TreeView to the category of the given categoryId.
   *
   * @param categoryId the id of the category to be found
   * @return the category with categoryId or the first category in the TreeView if none is found
   */
  public void setSelectedCategoryById(int categoryId) {
    Category category = findCategoryById(categoryId);
    setSelectedItem(category);
  }

  /**
   * Finds the category with the matching id.
   *
   * @param categoryId the id of the category to be found
   * @return the category with categoryId or the first category in the TreeView if none is found
   */
  public Category findCategoryById(int categoryId) {
    Category selectedCategory = categoryTreeItemMap.keySet().stream().filter(
        category -> category.getId() == categoryId).findFirst()
        .orElse(rootItem.getChildren().get(0).getValue());
    return selectedCategory;
  }

  /**
   * Selects the given category in the TreeView.
   *
   * @param category the category to be selected
   */
  public void setSelectedItem(Category category) {
    getSelectionModel().select(categoryTreeItemMap.get(category));
  }
}<|MERGE_RESOLUTION|>--- conflicted
+++ resolved
@@ -88,9 +88,7 @@
       }
       return TreeItemPredicate.create(filterPredicate);
     }, searchText));
-  }
 
-<<<<<<< HEAD
     categoriesLst = new ArrayList<>(categoryTreeItemMap.keySet());
     for (Category category : categoriesLst) {
       if (category.getGroups() != null) {
@@ -129,10 +127,14 @@
       }
       }
     });
-=======
+  }
+
+  public void setSelectedItem(Category category){
+    getSelectionModel().select(categoryTreeItemMap.get(category));
+  }
+
   public StringProperty searchTextProperty() {
     return searchText;
->>>>>>> 4deb3242
   }
 
   /**
