--- conflicted
+++ resolved
@@ -1,4 +1,7 @@
 package com.dlsc.preferencesfx;
+
+import static com.dlsc.preferencesfx.PreferencesFx.DEFAULT_PREFERENCES_HEIGHT;
+import static com.dlsc.preferencesfx.PreferencesFx.DEFAULT_PREFERENCES_WIDTH;
 
 import com.dlsc.preferencesfx.util.StorageHandler;
 import java.util.Collection;
@@ -18,13 +21,9 @@
 
   public PreferencesDialog(PreferencesFx preferencesFx, boolean persistWindowState) {
     this.preferencesFx = preferencesFx;
-<<<<<<< HEAD
     storageHandler = preferencesFx.getStorageHandler();
+    this.persistWindowState = persistWindowState;
 
-=======
-    this.persistWindowState = persistWindowState;
-    preferences = preferencesFx.getPreferences();
->>>>>>> f218b57a
     layoutForm();
     savePreferencesOnCloseRequest();
     loadLastState();
@@ -48,24 +47,15 @@
    * Loads last saved size and position of the window.
    */
   private void loadLastState() {
-<<<<<<< HEAD
-    setPrefSize(storageHandler.getWindowWidth(), storageHandler.getWindowHeight());
-    getScene().getWindow().setX(storageHandler.getWindowPosX());
-    getScene().getWindow().setY(storageHandler.getWindowPosY());
-=======
     if (persistWindowState) {
-      setPrefSize(
-          preferences.getDouble(WINDOW_WIDTH, DEFAULT_PREFERENCES_WIDTH),
-          preferences.getDouble(WINDOW_HEIGHT, DEFAULT_PREFERENCES_HEIGHT)
-      );
-      getScene().getWindow().setX(preferences.getDouble(WINDOW_POS_X, DEFAULT_PREFERENCES_POS_X));
-      getScene().getWindow().setY(preferences.getDouble(WINDOW_POS_Y, DEFAULT_PREFERENCES_POS_Y));
+      setPrefSize(storageHandler.getWindowWidth(), storageHandler.getWindowHeight());
+      getScene().getWindow().setX(storageHandler.getWindowPosX());
+      getScene().getWindow().setY(storageHandler.getWindowPosY());
     } else {
       setPrefSize(DEFAULT_PREFERENCES_WIDTH, DEFAULT_PREFERENCES_HEIGHT);
       getScene().getWindow().centerOnScreen();
     }
 
->>>>>>> f218b57a
   }
 
   /**
@@ -84,36 +74,26 @@
   }
 
   private void savePreferencesOnCloseRequest() {
-<<<<<<< HEAD
-    dialog.setOnCloseRequest(e -> {
-      storageHandler.putWindowWidth(widthProperty().get());
-      storageHandler.putWindowHeight(heightProperty().get());
-      storageHandler.putWindowPosX(getScene().getWindow().getX());
-      storageHandler.putWindowPosY(getScene().getWindow().getY());
-      preferencesFx.saveSelectedCategory();
-
-      preferencesFx.getCategoryTree()
-          .getAllCategoriesFlatAsList()
-          .stream()
-          .map(Category::getGroups)     // get groups from categories
-          .filter(Objects::nonNull)     // remove all null
-          .flatMap(Collection::stream)
-          .map(Group::getSettings)      // get settings from groups
-          .filter(Objects::nonNull)     // remove all null
-          .flatMap(Collection::stream)
-          .collect(Collectors.toList())
-          .forEach(setting -> setting.saveSettingsPreferences(storageHandler));
-    });
-=======
     if (persistWindowState) {
       dialog.setOnCloseRequest(e -> {
-        preferences.putDouble(WINDOW_WIDTH, widthProperty().get());
-        preferences.putDouble(WINDOW_HEIGHT, heightProperty().get());
-        preferences.putDouble(WINDOW_POS_X, getScene().getWindow().getX());
-        preferences.putDouble(WINDOW_POS_Y, getScene().getWindow().getY());
+        storageHandler.putWindowWidth(widthProperty().get());
+        storageHandler.putWindowHeight(heightProperty().get());
+        storageHandler.putWindowPosX(getScene().getWindow().getX());
+        storageHandler.putWindowPosY(getScene().getWindow().getY());
         preferencesFx.saveSelectedCategory();
+
+        preferencesFx.getCategoryTree()
+            .getAllCategoriesFlatAsList()
+            .stream()
+            .map(Category::getGroups)     // get groups from categories
+            .filter(Objects::nonNull)     // remove all null
+            .flatMap(Collection::stream)
+            .map(Group::getSettings)      // get settings from groups
+            .filter(Objects::nonNull)     // remove all null
+            .flatMap(Collection::stream)
+            .collect(Collectors.toList())
+            .forEach(setting -> setting.saveSettingsPreferences(storageHandler));
       });
     }
->>>>>>> f218b57a
   }
 }