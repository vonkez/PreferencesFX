<?xml version="1.0" encoding="UTF-8"?>
<project xmlns="http://maven.apache.org/POM/4.0.0"
         xmlns:xsi="http://www.w3.org/2001/XMLSchema-instance"
         xsi:schemaLocation="http://maven.apache.org/POM/4.0.0 http://maven.apache.org/xsd/maven-4.0.0.xsd">
    <modelVersion>4.0.0</modelVersion>

    <groupId>com.dlsc.preferencesfx</groupId>
    <artifactId>preferencesfx-core</artifactId>
<<<<<<< HEAD
    <version>11.5.0</version>
=======
    <version>8.5.0</version>
>>>>>>> 4caba47f
    <packaging>jar</packaging>

    <name>PreferencesFX</name>
    <description>A framework for quickly creating a UI for setting application
        preferences.
    </description>
    <url>https://github.com/dlsc-software-consulting-gmbh/PreferencesFX</url>
    <licenses>
        <license>
            <name>Apache License, Version 2.0</name>
            <url>https://www.apache.org/licenses/LICENSE-2.0.txt</url>
            <distribution>repo</distribution>
        </license>
    </licenses>
    <scm>
        <url>https://github.com/dlsc-software-consulting-gmbh/PreferencesFX</url>
    </scm>

    <developers>
        <developer>
            <name>Francois Martin</name>
        </developer>
        <developer>
            <name>Marco Sanfratello</name>
        </developer>
        <developer>
            <name>Dirk Lemmermann</name>
            <url>http://www.dlsc.com</url>
            <organization>DLSC Software &amp; Consulting</organization>
        </developer>
    </developers>

    <distributionManagement>
        <repository>
            <id>bintray-dlsc-oss-repository</id>
            <name>dlsc-oss-repository</name>
            <url>
                https://api.bintray.com/maven/dlsc-oss/repository/PreferencesFX/;publish=1
            </url>
        </repository>
    </distributionManagement>

    <repositories>
        <repository>
            <id>bintray-jerady-maven</id>
            <name>bintray</name>
            <url>https://dl.bintray.com/jerady/maven</url>
        </repository>

        <repository>
            <id>bintray-dlsc-oss-repository</id>
            <name>bintray</name>
            <url>https://dl.bintray.com/dlsc-oss/repository</url>
        </repository>

    </repositories>

    <properties>
        <checkstyle.path>../config/checkstyle/checkstyle.xml</checkstyle.path>
        <project.build.sourceEncoding>UTF-8</project.build.sourceEncoding>
    </properties>

    <build>
        <plugins>
            <plugin>
                <groupId>org.apache.maven.plugins</groupId>
                <artifactId>maven-source-plugin</artifactId>
                <version>3.1.0</version>
                <executions>
                    <execution>
                        <id>attach-sources</id>
                        <goals>
                            <goal>jar</goal>
                        </goals>
                    </execution>
                </executions>
            </plugin>

            <plugin>
                <groupId>org.apache.maven.plugins</groupId>
                <artifactId>maven-compiler-plugin</artifactId>
                <version>3.8.1</version>
                <configuration>
                    <target>11</target>
                    <source>11</source>
                </configuration>
            </plugin>

            <plugin>
                <groupId>org.apache.maven.plugins</groupId>
                <artifactId>maven-javadoc-plugin</artifactId>
                <version>3.1.1</version>
                <configuration>
                    <failOnError>true</failOnError>
                    <failOnWarnings>true</failOnWarnings>
                    <force>true</force>
                    <windowtitle>PreferencesFX API</windowtitle>
                    <additionalJOption>-J-Djavafx.javadoc=true</additionalJOption>
                    <failOnError>false</failOnError>
                    <docfilessubdirs>true</docfilessubdirs>
                </configuration>
                <dependencies>
                    <dependency>
                        <groupId>org.ow2.asm</groupId>
                        <artifactId>asm</artifactId>
                        <version>7.0</version>
                    </dependency>
                </dependencies>
                <executions>
                    <execution>
                        <id>make-docs
                        </id> <!-- this is used for inheritance merges -->
                        <phase>package
                        </phase> <!-- bind to the packaging phase -->
                        <goals>
                            <goal>aggregate</goal>
                        </goals>
                    </execution>
                    <execution>
                        <id>attach-javadocs</id>
                        <goals>
                            <goal>jar</goal>
                        </goals>
                    </execution>
                </executions>
            </plugin>

            <!-- JUnit Tests -->
            <plugin>
                <groupId>org.apache.maven.plugins</groupId>
                <artifactId>maven-surefire-plugin</artifactId>
                <version>3.0.0-M3</version>
                <!-- Only Java 9+ -->
                <configuration>
                    <forkCount>0</forkCount>
                </configuration>
            </plugin>

            <!-- Checkstyle -->
            <plugin>
                <groupId>org.apache.maven.plugins</groupId>
                <artifactId>maven-checkstyle-plugin</artifactId>
                <version>3.1.0</version>
                <dependencies>
                    <dependency>
                        <groupId>com.puppycrawl.tools</groupId>
                        <artifactId>checkstyle</artifactId>
                        <version>8.23</version>
                    </dependency>
                </dependencies>
                <configuration>
                    <configLocation>${checkstyle.path}</configLocation>
                    <encoding>UTF-8</encoding>
                    <consoleOutput>true</consoleOutput>
                    <failsOnError>true</failsOnError>
                    <includeTestSourceDirectory>false</includeTestSourceDirectory>
                    <failOnViolation>true</failOnViolation>
                    <violationSeverity>warning</violationSeverity>
                </configuration>
                <executions>
                    <execution>
                        <id>verify-style</id>
                        <phase>compile</phase>
                        <goals>
                            <goal>check</goal>
                        </goals>
                    </execution>
                </executions>
            </plugin>
        </plugins>
    </build>

    <dependencies>
<<<<<<< HEAD
      <dependency>
        <groupId>org.openjfx</groupId>
        <artifactId>javafx-web</artifactId>
        <version>11.0.2</version>
      </dependency>

      <dependency>
        <groupId>org.controlsfx</groupId>
        <artifactId>controlsfx</artifactId>
        <version>11.0.0</version>
      </dependency>

      <dependency>
        <groupId>com.google.code.gson</groupId>
        <artifactId>gson</artifactId>
        <version>2.8.5</version>
      </dependency>

      <dependency>
        <groupId>com.dlsc.formsfx</groupId>
        <artifactId>formsfx-core</artifactId>
        <version>11.3.2</version>
      </dependency>

      <dependency>
        <groupId>de.jensd</groupId>
        <artifactId>fontawesomefx-commons</artifactId>
        <version>11.0</version>
      </dependency>

      <dependency>
        <groupId>de.jensd</groupId>
        <artifactId>fontawesomefx-fontawesome</artifactId>
        <version>4.7.0-11</version>
      </dependency>

      <!-- Logging -->
      <dependency>
        <groupId>org.slf4j</groupId>
        <artifactId>slf4j-api</artifactId>
        <version>1.7.26</version>
      </dependency>

      <!-- Testing -->
      <dependency>
        <groupId>junit</groupId>
        <artifactId>junit</artifactId>
        <version>4.12</version>
        <scope>test</scope>
      </dependency>

      <dependency>
        <groupId>org.mockito</groupId>
        <artifactId>mockito-core</artifactId>
        <version>3.0.0</version>
        <scope>test</scope>
      </dependency>
=======
        <dependency>
            <groupId>org.controlsfx</groupId>
            <artifactId>controlsfx</artifactId>
            <version>8.40.15</version>
        </dependency>

        <dependency>
            <groupId>com.google.code.gson</groupId>
            <artifactId>gson</artifactId>
            <version>2.8.5</version>
        </dependency>

        <dependency>
            <groupId>com.dlsc.formsfx</groupId>
            <artifactId>formsfx-core</artifactId>
            <version>8.4.0</version>
        </dependency>

        <!-- Logging -->
        <dependency>
            <groupId>org.slf4j</groupId>
            <artifactId>slf4j-api</artifactId>
            <version>1.7.28</version>
        </dependency>

        <!-- Testing -->
        <dependency>
            <groupId>junit</groupId>
            <artifactId>junit</artifactId>
            <version>4.12</version>
            <scope>test</scope>
        </dependency>

        <dependency>
            <groupId>org.mockito</groupId>
            <artifactId>mockito-core</artifactId>
            <version>3.0.0</version>
            <scope>test</scope>
        </dependency>
>>>>>>> 4caba47f
    </dependencies>

</project><|MERGE_RESOLUTION|>--- conflicted
+++ resolved
@@ -6,11 +6,7 @@
 
     <groupId>com.dlsc.preferencesfx</groupId>
     <artifactId>preferencesfx-core</artifactId>
-<<<<<<< HEAD
     <version>11.5.0</version>
-=======
-    <version>8.5.0</version>
->>>>>>> 4caba47f
     <packaging>jar</packaging>
 
     <name>PreferencesFX</name>
@@ -54,11 +50,6 @@
     </distributionManagement>
 
     <repositories>
-        <repository>
-            <id>bintray-jerady-maven</id>
-            <name>bintray</name>
-            <url>https://dl.bintray.com/jerady/maven</url>
-        </repository>
 
         <repository>
             <id>bintray-dlsc-oss-repository</id>
@@ -108,8 +99,8 @@
                     <failOnWarnings>true</failOnWarnings>
                     <force>true</force>
                     <windowtitle>PreferencesFX API</windowtitle>
-                    <additionalJOption>-J-Djavafx.javadoc=true</additionalJOption>
-                    <failOnError>false</failOnError>
+                    <additionalJOption>-J-Djavafx.javadoc=true
+                    </additionalJOption>
                     <docfilessubdirs>true</docfilessubdirs>
                 </configuration>
                 <dependencies>
@@ -184,69 +175,16 @@
     </build>
 
     <dependencies>
-<<<<<<< HEAD
-      <dependency>
-        <groupId>org.openjfx</groupId>
-        <artifactId>javafx-web</artifactId>
-        <version>11.0.2</version>
-      </dependency>
-
-      <dependency>
-        <groupId>org.controlsfx</groupId>
-        <artifactId>controlsfx</artifactId>
-        <version>11.0.0</version>
-      </dependency>
-
-      <dependency>
-        <groupId>com.google.code.gson</groupId>
-        <artifactId>gson</artifactId>
-        <version>2.8.5</version>
-      </dependency>
-
-      <dependency>
-        <groupId>com.dlsc.formsfx</groupId>
-        <artifactId>formsfx-core</artifactId>
-        <version>11.3.2</version>
-      </dependency>
-
-      <dependency>
-        <groupId>de.jensd</groupId>
-        <artifactId>fontawesomefx-commons</artifactId>
-        <version>11.0</version>
-      </dependency>
-
-      <dependency>
-        <groupId>de.jensd</groupId>
-        <artifactId>fontawesomefx-fontawesome</artifactId>
-        <version>4.7.0-11</version>
-      </dependency>
-
-      <!-- Logging -->
-      <dependency>
-        <groupId>org.slf4j</groupId>
-        <artifactId>slf4j-api</artifactId>
-        <version>1.7.26</version>
-      </dependency>
-
-      <!-- Testing -->
-      <dependency>
-        <groupId>junit</groupId>
-        <artifactId>junit</artifactId>
-        <version>4.12</version>
-        <scope>test</scope>
-      </dependency>
-
-      <dependency>
-        <groupId>org.mockito</groupId>
-        <artifactId>mockito-core</artifactId>
-        <version>3.0.0</version>
-        <scope>test</scope>
-      </dependency>
-=======
+        <dependency>
+            <groupId>org.openjfx</groupId>
+            <artifactId>javafx-web</artifactId>
+            <version>11.0.2</version>
+        </dependency>
+
         <dependency>
             <groupId>org.controlsfx</groupId>
             <artifactId>controlsfx</artifactId>
-            <version>8.40.15</version>
+            <version>11.0.0</version>
         </dependency>
 
         <dependency>
@@ -258,7 +196,19 @@
         <dependency>
             <groupId>com.dlsc.formsfx</groupId>
             <artifactId>formsfx-core</artifactId>
-            <version>8.4.0</version>
+            <version>11.3.2</version>
+        </dependency>
+
+        <dependency>
+            <groupId>de.jensd</groupId>
+            <artifactId>fontawesomefx-commons</artifactId>
+            <version>11.0</version>
+        </dependency>
+
+        <dependency>
+            <groupId>de.jensd</groupId>
+            <artifactId>fontawesomefx-fontawesome</artifactId>
+            <version>4.7.0-11</version>
         </dependency>
 
         <!-- Logging -->
@@ -282,7 +232,6 @@
             <version>3.0.0</version>
             <scope>test</scope>
         </dependency>
->>>>>>> 4caba47f
     </dependencies>
 
 </project>