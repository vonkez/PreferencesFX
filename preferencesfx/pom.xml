--- conflicted
+++ resolved
@@ -49,14 +49,11 @@
 
     <repositories>
         <repository>
-<<<<<<< HEAD
-=======
             <id>bintray-jerady-maven</id>
             <name>bintray</name>
             <url>https://dl.bintray.com/jerady/maven</url>
         </repository>
         <repository>
->>>>>>> 096099e4
             <id>bintray-dlsc-oss-repository</id>
             <name>bintray</name>
             <url>https://dl.bintray.com/dlsc-oss/repository</url>
