--- conflicted
+++ resolved
@@ -6,11 +6,7 @@
 
     <groupId>com.dlsc.preferencesfx</groupId>
     <artifactId>preferencesfx-core</artifactId>
-<<<<<<< HEAD
     <version>11.4.3</version>
-=======
-    <version>8.4.3</version>
->>>>>>> f46dd57b
     <packaging>jar</packaging>
 
     <name>PreferencesFX</name>
@@ -94,8 +90,8 @@
                 <artifactId>maven-compiler-plugin</artifactId>
                 <version>3.8.1</version>
                 <configuration>
-                    <target>9</target>
-                    <source>9</source>
+                    <target>11</target>
+                    <source>11</source>
                 </configuration>
             </plugin>
 
@@ -110,40 +106,6 @@
                     <additionalJOption>-J-Djavafx.javadoc=true</additionalJOption>
                     <failOnError>false</failOnError>
                     <docfilessubdirs>true</docfilessubdirs>
-                    <!-- force links to Java 8 documentation (should happen automatically
-                         but doesn't) -->
-                    <javaApiLinks>
-                        <property>
-                            <name>api_1.8</name>
-                            <value>https://docs.oracle.com/javase/8/docs/api/</value>
-                        </property>
-                    </javaApiLinks>
-                    <!-- Need to specify the following to support new tags
-                         'apiNote', 'implSpec', 'implNote' -->
-                    <tags>
-                        <tag>
-                            <name>apiNote</name>
-                            <placement>a</placement>
-                            <head>API Note:</head>
-                        </tag>
-                        <tag>
-                            <name>implSpec</name>
-                            <placement>a</placement>
-                            <head>Implementation Requirements:</head>
-                        </tag>
-                        <tag>
-                            <name>implNote</name>
-                            <placement>a</placement>
-                            <head>Implementation Note:</head>
-                        </tag>
-                        <tag><name>param</name></tag>
-                        <tag><name>return</name></tag>
-                        <tag><name>throws</name></tag>
-                        <tag><name>since</name></tag>
-                        <tag><name>version</name></tag>
-                        <tag><name>serialData</name></tag>
-                        <tag><name>see</name></tag>
-                    </tags>
                 </configuration>
                 <dependencies>
                     <dependency>
@@ -217,64 +179,63 @@
     </build>
 
     <dependencies>
-
-        <dependency>
-            <groupId>org.openjfx</groupId>
-            <artifactId>javafx-web</artifactId>
-            <version>11.0.2</version>
-        </dependency>
-
-        <dependency>
-            <groupId>org.controlsfx</groupId>
-            <artifactId>controlsfx</artifactId>
-            <version>11.0.0</version>
-        </dependency>
-
-        <dependency>
-            <groupId>com.google.code.gson</groupId>
-            <artifactId>gson</artifactId>
-            <version>2.8.5</version>
-        </dependency>
-
-        <dependency>
-            <groupId>com.dlsc.formsfx</groupId>
-            <artifactId>formsfx-core</artifactId>
-            <version>11.3.2</version>
-        </dependency>
-
-        <dependency>
-            <groupId>de.jensd</groupId>
-            <artifactId>fontawesomefx-commons</artifactId>
-            <version>11.0</version>
-        </dependency>
-
-        <dependency>
-            <groupId>de.jensd</groupId>
-            <artifactId>fontawesomefx-fontawesome</artifactId>
-            <version>4.7.0-11</version>
-        </dependency>
-
-        <!-- Logging -->
-        <dependency>
-            <groupId>org.slf4j</groupId>
-            <artifactId>slf4j-api</artifactId>
-            <version>1.7.26</version>
-        </dependency>
-
-        <!-- Testing -->
-        <dependency>
-            <groupId>junit</groupId>
-            <artifactId>junit</artifactId>
-            <version>4.12</version>
-            <scope>test</scope>
-        </dependency>
-
-        <dependency>
-            <groupId>org.mockito</groupId>
-            <artifactId>mockito-core</artifactId>
-            <version>3.0.0</version>
-            <scope>test</scope>
-        </dependency>
+      <dependency>
+        <groupId>org.openjfx</groupId>
+        <artifactId>javafx-web</artifactId>
+        <version>11.0.2</version>
+      </dependency>
+
+      <dependency>
+        <groupId>org.controlsfx</groupId>
+        <artifactId>controlsfx</artifactId>
+        <version>11.0.0</version>
+      </dependency>
+
+      <dependency>
+        <groupId>com.google.code.gson</groupId>
+        <artifactId>gson</artifactId>
+        <version>2.8.5</version>
+      </dependency>
+
+      <dependency>
+        <groupId>com.dlsc.formsfx</groupId>
+        <artifactId>formsfx-core</artifactId>
+        <version>11.3.2</version>
+      </dependency>
+
+      <dependency>
+        <groupId>de.jensd</groupId>
+        <artifactId>fontawesomefx-commons</artifactId>
+        <version>11.0</version>
+      </dependency>
+
+      <dependency>
+        <groupId>de.jensd</groupId>
+        <artifactId>fontawesomefx-fontawesome</artifactId>
+        <version>4.7.0-11</version>
+      </dependency>
+
+      <!-- Logging -->
+      <dependency>
+        <groupId>org.slf4j</groupId>
+        <artifactId>slf4j-api</artifactId>
+        <version>1.7.26</version>
+      </dependency>
+
+      <!-- Testing -->
+      <dependency>
+        <groupId>junit</groupId>
+        <artifactId>junit</artifactId>
+        <version>4.12</version>
+        <scope>test</scope>
+      </dependency>
+
+      <dependency>
+        <groupId>org.mockito</groupId>
+        <artifactId>mockito-core</artifactId>
+        <version>3.0.0</version>
+        <scope>test</scope>
+      </dependency>
     </dependencies>
 
 </project>