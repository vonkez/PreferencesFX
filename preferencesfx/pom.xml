--- conflicted
+++ resolved
@@ -65,10 +65,6 @@
         </repository>
     </repositories>
 
-    <properties>
-        <checkstyle.path>../config/checkstyle/checkstyle.xml</checkstyle.path>
-    </properties>
-
     <build>
         <plugins>
             <plugin>
@@ -88,11 +84,7 @@
             <plugin>
                 <groupId>org.apache.maven.plugins</groupId>
                 <artifactId>maven-compiler-plugin</artifactId>
-<<<<<<< HEAD
-                <version>3.8.0</version>
-=======
                 <version>3.8.1</version>
->>>>>>> fb92aa81
                 <configuration>
                     <release>11</release>
                 </configuration>
@@ -101,26 +93,14 @@
             <plugin>
                 <groupId>org.apache.maven.plugins</groupId>
                 <artifactId>maven-javadoc-plugin</artifactId>
-<<<<<<< HEAD
-                <version>3.0.1</version>
-=======
                 <version>3.1.1</version>
->>>>>>> fb92aa81
                 <configuration>
                     <failOnError>false</failOnError>
                     <force>true</force>
                     <windowtitle>PreferencesFX API</windowtitle>
-<<<<<<< HEAD
                     <additionalJOption>-J-Djavafx.javadoc=true</additionalJOption>
                     <failOnError>false</failOnError>
-=======
-                    <additionalJOption>-J-Djavafx.javadoc=true
-                    </additionalJOption>
->>>>>>> fb92aa81
                     <docfilessubdirs>true</docfilessubdirs>
-                    <sourceFileExcludes>
-                        <sourceFileExclude>**\/\module-info.java</sourceFileExclude>
-                    </sourceFileExcludes>
                 </configuration>
                 <dependencies>
                     <dependency>
@@ -153,11 +133,10 @@
                 <groupId>org.apache.maven.plugins</groupId>
                 <artifactId>maven-surefire-plugin</artifactId>
                 <version>3.0.0-M3</version>
-                <!-- Only Java 9+
+                <!-- Only Java 9+ -->
                 <configuration>
                     <forkCount>0</forkCount>
                 </configuration>
-                -->
             </plugin>
 
             <!-- Checkstyle -->
@@ -195,28 +174,13 @@
     </build>
 
     <dependencies>
-<<<<<<< HEAD
 
         <dependency>
             <groupId>org.openjfx</groupId>
             <artifactId>javafx-web</artifactId>
-            <version>11.0.1</version>
-        </dependency>
-
-        <dependency>
-            <groupId>org.apache.logging.log4j</groupId>
-            <artifactId>log4j-api</artifactId>
-            <version>2.11.1</version>
-        </dependency>
-
-        <dependency>
-            <groupId>org.apache.logging.log4j</groupId>
-            <artifactId>log4j-core</artifactId>
-            <version>2.11.1</version>
-        </dependency>
-
-=======
->>>>>>> fb92aa81
+            <version>11.0.2</version>
+        </dependency>
+
         <dependency>
             <groupId>org.controlsfx</groupId>
             <artifactId>controlsfx</artifactId>
@@ -238,7 +202,19 @@
         <dependency>
             <groupId>com.dlsc.formsfx</groupId>
             <artifactId>formsfx-core</artifactId>
-            <version>1.3.0</version>
+            <version>11.3.2</version>
+        </dependency>
+
+        <dependency>
+            <groupId>de.jensd</groupId>
+            <artifactId>fontawesomefx-commons</artifactId>
+            <version>11.0</version>
+        </dependency>
+
+        <dependency>
+            <groupId>de.jensd</groupId>
+            <artifactId>fontawesomefx-fontawesome</artifactId>
+            <version>4.7.0-11</version>
         </dependency>
 
         <!-- Logging -->
@@ -259,33 +235,9 @@
         <dependency>
             <groupId>org.mockito</groupId>
             <artifactId>mockito-core</artifactId>
-<<<<<<< HEAD
-            <version>2.22.0</version>
-            <scope>test</scope>
-        </dependency>
-
-        <dependency>
-            <groupId>com.dlsc.formsfx</groupId>
-            <artifactId>formsfx-core</artifactId>
-            <version>11.3.2</version>
-        </dependency>
-
-        <dependency>
-            <groupId>de.jensd</groupId>
-            <artifactId>fontawesomefx-commons</artifactId>
-            <version>11.0</version>
-        </dependency>
-
-        <dependency>
-            <groupId>de.jensd</groupId>
-            <artifactId>fontawesomefx-fontawesome</artifactId>
-            <version>4.7.0-11</version>
-        </dependency>
-=======
             <version>3.0.0</version>
             <scope>test</scope>
         </dependency>
->>>>>>> fb92aa81
     </dependencies>
 
 </project>