--- conflicted
+++ resolved
@@ -363,7 +363,7 @@
    * Can also be called explicity in case of using PreferencesFX as a node to undo all changes.
    */
   public void discardChanges() {
-<<<<<<< HEAD
+    LOGGER.trace("Discard");
     if (!isInstantPersistent()) {
       discardFieldChanges();
     } else {
@@ -372,13 +372,6 @@
       if (saveSettings) {
         saveSettingValues();
       }
-=======
-    LOGGER.trace("Discard");
-    history.clear(true);
-    // save settings after undoing them
-    if (saveSettings) {
-      saveSettingValues();
->>>>>>> d811c338
     }
     fireEvent(PreferencesFxEvent.preferencesNotSavedEvent());
   }
