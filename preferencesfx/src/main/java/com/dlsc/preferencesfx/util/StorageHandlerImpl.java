--- conflicted
+++ resolved
@@ -28,148 +28,4 @@
   protected <T> T deserialize(String serialized, Class<? extends T> type) {
     return gson.fromJson(serialized, type);
   }
-<<<<<<< HEAD
-
-  /**
-   * Searches for the vertical window position.
-   *
-   * @return the double value of the vertical window position
-   */
-  public double loadWindowPosY() {
-    return preferences.getDouble(WINDOW_POS_Y, DEFAULT_PREFERENCES_POS_Y);
-  }
-
-  /**
-   * Serializes a given Object and saves it to the preferences using the given key.
-   *
-   * @param breadcrumb the key which is used to save the serialized Object
-   * @param object     the Object which will be saved
-   */
-  // asciidoctor Documentation - tag::storageHandlerSave[]
-  public void saveObject(String breadcrumb, Object object) {
-    preferences.put(hash(breadcrumb), gson.toJson(object));
-  }
-  // asciidoctor Documentation - end::storageHandlerSave[]
-
-  /**
-   * Searches in the preferences after a serialized Object using the given key,
-   * deserializes and returns it. Returns a default Object if nothing is found.
-   *
-   * @param breadcrumb    the key which is used to search the serialized Object
-   * @param defaultObject the Object which will be returned if nothing is found
-   * @return the deserialized Object or the default Object if nothing is found
-   */
-  // asciidoctor Documentation - tag::storageHandlerLoad[]
-  public Object loadObject(String breadcrumb, Object defaultObject) {
-    String json = getSerializedPreferencesValue(breadcrumb, gson.toJson(defaultObject));
-    if (json == null) {
-      return defaultObject;
-    }
-    return gson.fromJson(json, Object.class);
-  }
-  // asciidoctor Documentation - end::storageHandlerLoad[]
-
-  /**
-   * Searches in the preferences after a serialized ArrayList using the given key,
-   * deserializes and returns it as ObservableArrayList.
-   * When an ObservableList is deserialzed, Gson returns an ArrayList
-   * and needs to be wrapped into an ObservableArrayList. This is only needed for loading.
-   *
-   * @param breadcrumb            the key which is used to search the serialized ArrayList
-   * @param defaultObservableList the default ObservableList
-   *                              which will be returned if nothing is found
-   * @return the deserialized ObservableList or the default ObservableList if nothing is found
-   */
-  public ObservableList loadObservableList(
-      String breadcrumb,
-      ObservableList defaultObservableList
-  ) {
-    String json = getSerializedPreferencesValue(breadcrumb, gson.toJson(defaultObservableList));
-    if (json == null) {
-      return defaultObservableList;
-    }
-    return FXCollections.observableArrayList(gson.fromJson(json, ArrayList.class));
-  }
-
-  private String getSerializedPreferencesValue(String breadcrumb, String serializedDefault) {
-    String json = preferences.get(hash(breadcrumb), serializedDefault);
-
-    // Note: comparing addresses since get() will return the exact object we passed in
-    if (json == serializedDefault) {
-      // try to get preferences value with legacy hashing method
-      try {
-        json = preferences.get(deprecatedHash(breadcrumb), serializedDefault);
-      } catch (IllegalArgumentException e) {
-        // key contains null control character, code point U+0000, which is not allowed
-        // return default instead
-      }
-      // check if we were able to successfully load the value using the deprecated hashing method
-      if (json != serializedDefault) {
-        LOGGER.warn("Preferences value of {} was loaded using the legacy hashing method. "
-            + "Value will be saved using the new hashing method with next save.", breadcrumb);
-      }
-    }
-
-    return json;
-  }
-
-  /**
-   * Clears the preferences.
-   *
-   * @return true if successful, false if there was an exception.
-   */
-  public boolean clearPreferences() {
-    try {
-      preferences.clear();
-    } catch (BackingStoreException e) {
-      LOGGER.error("Error during clearing of preferences: " + e.getMessage());
-      return false;
-    }
-    return true;
-  }
-
-  /**
-   * Legacy hashing method to calculate the SHA256 hash of a key.
-   * In some circumstances, this approach produces hashes with incorrect encoding, leading to issues
-   * with loading preferences (see #53).
-   * This method is only present for migration reasons, to ensure preferences with the old
-   * hashing format can still be loaded and then saved using the new hashing method
-   * ({@link #hash(String)}).
-   * This method may get removed in a later release, so DON'T use this method to save settings!
-   *
-   * @return SHA-256 representation of breadcrumb
-   */
-  @Deprecated
-  private String deprecatedHash(String key) {
-    Objects.requireNonNull(key);
-    MessageDigest messageDigest = null;
-    try {
-      messageDigest = MessageDigest.getInstance("SHA-256");
-    } catch (NoSuchAlgorithmException e) {
-      LOGGER.error("Hashing algorithm not found!");
-    }
-    messageDigest.update(key.getBytes());
-    return new String(messageDigest.digest());
-  }
-
-  /**
-   * Generates a SHA-256 hash of a String.
-   * Since {@link Preferences#MAX_KEY_LENGTH} is 80, if the breadcrumb is over 80 characters, it
-   * will lead to an exception while saving. This method generates a SHA-256 hash of the breadcrumb
-   * to save / load as the key in {@link Preferences}, since those are guaranteed to be
-   * maximum 64 chars long.
-   *
-   * @return SHA-256 representation of breadcrumb
-   */
-  public String hash(String key) {
-    return Strings.sha256(key);
-  }
-
-  public Preferences getPreferences() {
-    return preferences;
-  }
-
-
-=======
->>>>>>> f46dd57b
 }