--- conflicted
+++ resolved
@@ -1,18 +1,4 @@
 package com.dlsc.preferencesfx.util;
-
-import com.dlsc.preferencesfx.model.Setting;
-import com.google.gson.Gson;
-import javafx.collections.FXCollections;
-import javafx.collections.ObservableList;
-import org.apache.logging.log4j.LogManager;
-import org.apache.logging.log4j.Logger;
-
-import java.security.MessageDigest;
-import java.security.NoSuchAlgorithmException;
-import java.util.ArrayList;
-import java.util.Objects;
-import java.util.prefs.BackingStoreException;
-import java.util.prefs.Preferences;
 
 import static com.dlsc.preferencesfx.util.Constants.DEFAULT_DIVIDER_POSITION;
 import static com.dlsc.preferencesfx.util.Constants.DEFAULT_PREFERENCES_HEIGHT;
@@ -26,8 +12,6 @@
 import static com.dlsc.preferencesfx.util.Constants.WINDOW_POS_Y;
 import static com.dlsc.preferencesfx.util.Constants.WINDOW_WIDTH;
 
-<<<<<<< HEAD
-=======
 import com.dlsc.preferencesfx.model.Setting;
 import com.google.gson.Gson;
 import java.security.MessageDigest;
@@ -41,7 +25,6 @@
 import org.slf4j.Logger;
 import org.slf4j.LoggerFactory;
 
->>>>>>> fb92aa81
 /**
  * Handles everything related to storing values of {@link Setting} using {@link Preferences}.
  *
@@ -50,228 +33,6 @@
  */
 public class StorageHandlerImpl implements StorageHandler {
 
-<<<<<<< HEAD
-    private static final Logger LOGGER =
-            LogManager.getLogger(StorageHandlerImpl.class.getName());
-
-    private Preferences preferences;
-    private Gson gson;
-
-    public StorageHandlerImpl(Class<?> saveClass) {
-        preferences = Preferences.userNodeForPackage(saveClass);
-        gson = new Gson();
-    }
-
-    /**
-     * Stores the last selected category in TreeSearchView.
-     *
-     * @param breadcrumb the category path as a breadcrumb string
-     */
-    public void saveSelectedCategory(String breadcrumb) {
-        preferences.put(SELECTED_CATEGORY, breadcrumb);
-    }
-
-    /**
-     * Gets the last selected category in TreeSearchView.
-     *
-     * @return the breadcrumb string of the selected category. null if none is found
-     */
-    public String loadSelectedCategory() {
-        return preferences.get(SELECTED_CATEGORY, null);
-    }
-
-    /**
-     * Stores the given divider position of the MasterDetailPane.
-     *
-     * @param dividerPosition the divider position to be stored
-     */
-    public void saveDividerPosition(double dividerPosition) {
-        preferences.putDouble(DIVIDER_POSITION, dividerPosition);
-    }
-
-    /**
-     * Gets the stored divider position of the MasterDetailPane.
-     *
-     * @return the double value of the divider position. 0.2 if none is found
-     */
-    public double loadDividerPosition() {
-        return preferences.getDouble(DIVIDER_POSITION, DEFAULT_DIVIDER_POSITION);
-    }
-
-    /**
-     * Stores the window width of the PreferencesFxDialog.
-     *
-     * @param windowWidth the width of the window to be stored
-     */
-    public void saveWindowWidth(double windowWidth) {
-        preferences.putDouble(WINDOW_WIDTH, windowWidth);
-    }
-
-    /**
-     * Searches for the window width of the PreferencesFxDialog.
-     *
-     * @return the double value of the window width. 1000 if none is found
-     */
-    public double loadWindowWidth() {
-        return preferences.getDouble(WINDOW_WIDTH, DEFAULT_PREFERENCES_WIDTH);
-    }
-
-    /**
-     * Stores the window height of the PreferencesFxDialog.
-     *
-     * @param windowHeight the height of the window to be stored
-     */
-    public void saveWindowHeight(double windowHeight) {
-        preferences.putDouble(WINDOW_HEIGHT, windowHeight);
-    }
-
-    /**
-     * Searches for the window height of the PreferencesFxDialog.
-     *
-     * @return the double value of the window height. 700 if none is found
-     */
-    public double loadWindowHeight() {
-        return preferences.getDouble(WINDOW_HEIGHT, DEFAULT_PREFERENCES_HEIGHT);
-    }
-
-    /**
-     * Stores the position of the PreferencesFxDialog in horizontal orientation.
-     *
-     * @param windowPosX the double value of the window position in horizontal orientation
-     */
-    public void saveWindowPosX(double windowPosX) {
-        preferences.putDouble(WINDOW_POS_X, windowPosX);
-    }
-
-    /**
-     * Searches for the horizontal window position.
-     *
-     * @return the double value of the horizontal window position
-     */
-    public double loadWindowPosX() {
-        return preferences.getDouble(WINDOW_POS_X, DEFAULT_PREFERENCES_POS_X);
-    }
-
-    /**
-     * Stores the position of the PreferencesFxDialog in vertical orientation.
-     *
-     * @param windowPosY the double value of the window position in vertical orientation
-     */
-    public void saveWindowPosY(double windowPosY) {
-        preferences.putDouble(WINDOW_POS_Y, windowPosY);
-    }
-
-    /**
-     * Searches for the vertical window position.
-     *
-     * @return the double value of the vertical window position
-     */
-    public double loadWindowPosY() {
-        return preferences.getDouble(WINDOW_POS_Y, DEFAULT_PREFERENCES_POS_Y);
-    }
-
-    /**
-     * Serializes a given Object and saves it to the preferences using the given key.
-     *
-     * @param breadcrumb the key which is used to save the serialized Object
-     * @param object     the Object which will be saved
-     */
-    // asciidoctor Documentation - tag::storageHandlerSave[]
-    public void saveObject(String breadcrumb, Object object) {
-        preferences.put(hash(breadcrumb), gson.toJson(object));
-    }
-    // asciidoctor Documentation - end::storageHandlerSave[]
-
-    /**
-     * Searches in the preferences after a serialized Object using the given key,
-     * deserializes and returns it. Returns a default Object if nothing is found.
-     *
-     * @param breadcrumb    the key which is used to search the serialized Object
-     * @param defaultObject the Object which will be returned if nothing is found
-     * @return the deserialized Object or the default Object if nothing is found
-     */
-    // asciidoctor Documentation - tag::storageHandlerLoad[]
-    public Object loadObject(String breadcrumb, Object defaultObject) {
-        String serializedDefault = gson.toJson(defaultObject);
-
-        try {
-            String json = preferences.get(hash(breadcrumb), serializedDefault);
-            return gson.fromJson(json, Object.class);
-        } catch (IllegalArgumentException e) { // catches: Key contains code point U+0000
-            LOGGER.error("Preferences are stored in an incorrect format, clearing preferences.");
-            clearPreferences();
-            return defaultObject;
-        }
-
-    }
-    // asciidoctor Documentation - end::storageHandlerLoad[]
-
-    /**
-     * Searches in the preferences after a serialized ArrayList using the given key,
-     * deserializes and returns it as ObservableArrayList.
-     * When an ObservableList is deserialzed, Gson returns an ArrayList
-     * and needs to be wrapped into an ObservableArrayList. This is only needed for loading.
-     *
-     * @param breadcrumb            the key which is used to search the serialized ArrayList
-     * @param defaultObservableList the default ObservableList
-     *                              which will be returned if nothing is found
-     * @return the deserialized ObservableList or the default ObservableList if nothing is found
-     */
-    public ObservableList loadObservableList(
-            String breadcrumb,
-            ObservableList defaultObservableList
-    ) {
-        String serializedDefault = gson.toJson(defaultObservableList);
-        try {
-            String json = preferences.get(hash(breadcrumb), serializedDefault);
-            return FXCollections.observableArrayList(gson.fromJson(json, ArrayList.class));
-        } catch (IllegalArgumentException e) {
-            LOGGER.error("Preferences are stored in an incorrect format, clearing preferences.");
-            clearPreferences();
-            return defaultObservableList;
-        }
-    }
-
-    /**
-     * Clears the preferences.
-     *
-     * @return true if successful, false if there was an exception.
-     */
-    public boolean clearPreferences() {
-        try {
-            preferences.clear();
-        } catch (BackingStoreException e) {
-            return false;
-        }
-        return true;
-    }
-
-    /**
-     * Generates a SHA-256 hash of a String.
-     * Since {@link Preferences#MAX_KEY_LENGTH} is 80, if the breadcrumb is over 80 characters, it
-     * will lead to an exception while saving. This method generates a SHA-256 hash of the breadcrumb
-     * to save / load as the key in {@link Preferences}, since those are guaranteed to be
-     * maximum 64 chars long.
-     *
-     * @return SHA-256 representation of breadcrumb
-     */
-    public String hash(String key) {
-        Objects.requireNonNull(key);
-        MessageDigest messageDigest = null;
-        try {
-            messageDigest = MessageDigest.getInstance("SHA-256");
-        } catch (NoSuchAlgorithmException e) {
-            LOGGER.error("Hashing algorithm not found!");
-        }
-        messageDigest.update(key.getBytes());
-        String result = new String(messageDigest.digest());
-        return result.replace("\u0000", "");
-    }
-
-    public Preferences getPreferences() {
-        return preferences;
-    }
-=======
   private static final Logger LOGGER =
       LoggerFactory.getLogger(StorageHandlerImpl.class.getName());
 
@@ -504,7 +265,6 @@
   public Preferences getPreferences() {
     return preferences;
   }
->>>>>>> fb92aa81
 
 
 }