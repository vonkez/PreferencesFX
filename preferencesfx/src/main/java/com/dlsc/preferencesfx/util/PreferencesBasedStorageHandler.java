package com.dlsc.preferencesfx.util;

import static com.dlsc.preferencesfx.util.Constants.DEFAULT_DIVIDER_POSITION;
import static com.dlsc.preferencesfx.util.Constants.DEFAULT_PREFERENCES_HEIGHT;
import static com.dlsc.preferencesfx.util.Constants.DEFAULT_PREFERENCES_POS_X;
import static com.dlsc.preferencesfx.util.Constants.DEFAULT_PREFERENCES_POS_Y;
import static com.dlsc.preferencesfx.util.Constants.DEFAULT_PREFERENCES_WIDTH;
import static com.dlsc.preferencesfx.util.Constants.DIVIDER_POSITION;
import static com.dlsc.preferencesfx.util.Constants.SELECTED_CATEGORY;
import static com.dlsc.preferencesfx.util.Constants.WINDOW_HEIGHT;
import static com.dlsc.preferencesfx.util.Constants.WINDOW_POS_X;
import static com.dlsc.preferencesfx.util.Constants.WINDOW_POS_Y;
import static com.dlsc.preferencesfx.util.Constants.WINDOW_WIDTH;

import com.dlsc.preferencesfx.model.Setting;
import java.security.MessageDigest;
import java.security.NoSuchAlgorithmException;
import java.util.List;
import java.util.Objects;
import java.util.Optional;
import java.util.prefs.BackingStoreException;
import java.util.prefs.Preferences;
import javafx.collections.FXCollections;
import javafx.collections.ObservableList;
import org.slf4j.Logger;
import org.slf4j.LoggerFactory;

/**
 * Handles everything related to storing values of {@link Setting} using {@link Preferences}.
 *
 * @author François Martin
 * @author Marco Sanfratello
 */
public abstract class PreferencesBasedStorageHandler implements StorageHandler {

  private static final Logger LOGGER =
      LoggerFactory.getLogger(PreferencesBasedStorageHandler.class.getName());

  private Preferences preferences;

  public PreferencesBasedStorageHandler(Class<?> saveClass) {
    preferences = Preferences.userNodeForPackage(saveClass);
  }

  // asciidoctor Documentation - tag::serializationDeserialization[]
  /**
   * Serializes an object to a string for storage.
   *
   * <p>Subclasses may use any way to serialize the object.
   * This should be the inverse operation of {@link #deserialize(String, Class)}.
   *
   * <p>Therefore the following must hold true for any x of type X:
   * <pre>
   *   Objects.equals(x, deserialize(serialize(x), X.class)
   * </pre>
   *
   * @param object the object to serialize
   * @return string representation of the object for storage
   */
  protected abstract String serialize(Object object);

  /**
   * Deserializes an object from a string for storage.
   *
   * <p>Subclasses may use any way to deserialize the object.
   * This should be the inverse operation of {@link #serialize(Object)}.
   *
   * <p>Therefore the following must hold true for any x of type X:
   * <pre>
   *   Objects.equals(x, deserialize(serialize(x), X.class)
   * </pre>
   *
   * @param <T>        the type of object into which to deserialze the string
   * @param serialized the string to deserialze
<<<<<<< HEAD
   * @param type the class into which to deserialize the string
   * @return the deserialized object
   */
  protected abstract <T> T deserialize(String serialized, Class<T> type);

  /**
   * Deserializes a list of objects from a string for storage.
   *
   * <p>Subclasses may use any way to deserialize the list.
   * This should be the inverse operation of {@link #serialize(Object)}.
   *
   * <p>Therefore the following must hold true for any x of type List&lt;X&gt;:
   * <pre>
   *   Objects.equals(x, deserializeList(serialize(x), X.class)
   * </pre>
   *
   * @param <T>        the type of objects in the list
   * @param serialized the string to deserialze
   * @param type       the class into which to deserialize the string
   * @return deserialized list
=======
   * @param type       the class into which to deserialize the string
   * @return string representation of the object for storage
>>>>>>> 0c1469bb
   */
  protected abstract  <T> List<T> deserializeList(String serialized, Class<T> type);
  // asciidoctor Documentation - end::serializationDeserialization[]


  /**
   * Stores the last selected category in TreeSearchView.
   *
   * @param breadcrumb the category path as a breadcrumb string
   */
  public void saveSelectedCategory(String breadcrumb) {
    preferences.put(SELECTED_CATEGORY, breadcrumb);
  }

  /**
   * Gets the last selected category in TreeSearchView.
   *
   * @return the breadcrumb string of the selected category. null if none is found
   */
  public String loadSelectedCategory() {
    return preferences.get(SELECTED_CATEGORY, null);
  }

  /**
   * Stores the given divider position of the MasterDetailPane.
   *
   * @param dividerPosition the divider position to be stored
   */
  public void saveDividerPosition(double dividerPosition) {
    preferences.putDouble(DIVIDER_POSITION, dividerPosition);
  }

  /**
   * Gets the stored divider position of the MasterDetailPane.
   *
   * @return the double value of the divider position. 0.2 if none is found
   */
  public double loadDividerPosition() {
    return preferences.getDouble(DIVIDER_POSITION, DEFAULT_DIVIDER_POSITION);
  }

  /**
   * Stores the window width of the PreferencesFxDialog.
   *
   * @param windowWidth the width of the window to be stored
   */
  public void saveWindowWidth(double windowWidth) {
    preferences.putDouble(WINDOW_WIDTH, windowWidth);
  }

  /**
   * Searches for the window width of the PreferencesFxDialog.
   *
   * @return the double value of the window width. 1000 if none is found
   */
  public double loadWindowWidth() {
    return preferences.getDouble(WINDOW_WIDTH, DEFAULT_PREFERENCES_WIDTH);
  }

  /**
   * Stores the window height of the PreferencesFxDialog.
   *
   * @param windowHeight the height of the window to be stored
   */
  public void saveWindowHeight(double windowHeight) {
    preferences.putDouble(WINDOW_HEIGHT, windowHeight);
  }

  /**
   * Searches for the window height of the PreferencesFxDialog.
   *
   * @return the double value of the window height. 700 if none is found
   */
  public double loadWindowHeight() {
    return preferences.getDouble(WINDOW_HEIGHT, DEFAULT_PREFERENCES_HEIGHT);
  }

  /**
   * Stores the position of the PreferencesFxDialog in horizontal orientation.
   *
   * @param windowPosX the double value of the window position in horizontal orientation
   */
  public void saveWindowPosX(double windowPosX) {
    preferences.putDouble(WINDOW_POS_X, windowPosX);
  }

  /**
   * Searches for the horizontal window position.
   *
   * @return the double value of the horizontal window position
   */
  public double loadWindowPosX() {
    return preferences.getDouble(WINDOW_POS_X, DEFAULT_PREFERENCES_POS_X);
  }

  /**
   * Stores the position of the PreferencesFxDialog in vertical orientation.
   *
   * @param windowPosY the double value of the window position in vertical orientation
   */
  public void saveWindowPosY(double windowPosY) {
    preferences.putDouble(WINDOW_POS_Y, windowPosY);
  }

  /**
   * Searches for the vertical window position.
   *
   * @return the double value of the vertical window position
   */
  public double loadWindowPosY() {
    return preferences.getDouble(WINDOW_POS_Y, DEFAULT_PREFERENCES_POS_Y);
  }

  /**
   * Serializes a given Object and saves it to the preferences using the given key.
   *
   * @param breadcrumb the key which is used to save the serialized Object
   * @param object     the Object which will be saved
   */
  public void saveObject(String breadcrumb, Object object) {
    preferences.put(hash(breadcrumb), serialize(object));
  }

  /**
   * Searches in the preferences after a serialized Object using the given key,
   * deserializes and returns it. Returns a default Object if nothing is found.
   *
   * @param breadcrumb    the key which is used to search the serialized Object
   * @param defaultObject the Object which will be returned if nothing is found
   * @return the deserialized Object or the default Object if nothing is found
   */
  public Object loadObject(String breadcrumb, Object defaultObject) {
    String serialized = getSerializedPreferencesValue(breadcrumb, serialize(defaultObject));
    final Class<?> type = defaultObject == null ? Object.class : defaultObject.getClass();
    return deserialize(serialized, type);
  }

  /**
   * Searches in the preferences after a serialized Object using the given key,
   * deserializes and returns it. Returns a default Object if nothing is found.
   *
   * @param <T>           the type of object returned by this method
   * @param <U>           the type of the default object
   * @param breadcrumb    the key which is used to search the serialized Object
   * @param type          the type of object used for deserialization
   * @param defaultObject the Object which will be returned if nothing is found
   * @return the deserialized Object or the default Object if nothing is found
   */
  public <T, U extends T> T loadObject(String breadcrumb, Class<T> type, U defaultObject) {
    String serialized = getSerializedPreferencesValue(breadcrumb, serialize(defaultObject));
    return deserialize(serialized, type);
  }

  /**
   * Searches in the preferences after a serialized List using the given key,
   * deserializes and returns it as ObservableList.
   *
   * @param breadcrumb            the key which is used to search the serialized ArrayList
   * @param defaultObservableList the default ObservableList
   *                              which will be returned if nothing is found
   * @return the deserialized ObservableList or the default ObservableList if nothing is found
   */
  public ObservableList loadObservableList(
      String breadcrumb,
      ObservableList defaultObservableList
  ) {
    final String serializedDefault = serialize(defaultObservableList);
    final String serialized = getSerializedPreferencesValue(breadcrumb, serializedDefault);
    final Class<?> type = getTypeFromList(defaultObservableList);
    return FXCollections.observableArrayList(deserializeList(serialized, type));
  }

  /**
   * Searches in the storage after a serialized List using the given key, deserializes and
   * returns it as ObservableList.
   *
   * @param <T>                   the type inside the list returned by this method
   * @param <U>                   the type inside the the default list
   * @param breadcrumb            the key which is used to search the serialized ArrayList
   * @param defaultObservableList the default ObservableList which will be returned if nothing is
   *                              found
   * @return the deserialized ObservableList or the default ObservableList if nothing is found
   */
  public <T, U extends T> ObservableList<T> loadObservableList(
      String breadcrumb,
      Class<T> type,
      ObservableList<U> defaultObservableList
  ) {
    final String serializedDefault = serialize(defaultObservableList);
    final String serialized = getSerializedPreferencesValue(breadcrumb, serializedDefault);
    return FXCollections.observableArrayList(deserializeList(serialized, type));
  }

  private Class<?> getTypeFromList(ObservableList<?> list) {
    if (list == null) {
      return Object.class;
    }

    final Optional<Class<?>> potentialClass = list.stream()
        .filter(Objects::nonNull)
        .findFirst()
        .map(Object::getClass);
    return potentialClass.orElse(Object.class);
  }

  private String getSerializedPreferencesValue(String breadcrumb, String serializedDefault) {
    String serialized = preferences.get(hash(breadcrumb), serializedDefault);
    if (serialized == serializedDefault) {
      // try to get preferences value with legacy hashing method
      serialized = preferences.get(deprecatedHash(breadcrumb), serializedDefault);
      if (serialized != serializedDefault) {
        LOGGER.warn("Preferences value of {} was loaded using the legacy hashing method. "
            + "Value will be saved using the new hashing method with next save.", breadcrumb);
      }
    }
    return serialized;
  }

  /**
   * Clears the preferences.
   *
   * @return true if successful, false if there was an exception.
   */
  public boolean clearPreferences() {
    try {
      preferences.clear();
    } catch (BackingStoreException e) {
      return false;
    }
    return true;
  }

  /**
   * Legacy hashing method to calculate the SHA256 hash of a key.
   * In some circumstances, this approach produces hashes with incorrect encoding, leading to issues
   * with loading preferences (see #53).
   * This method is only present for migration reasons, to ensure preferences with the old
   * hashing format can still be loaded and then saved using the new hashing method
   * ({@link #hash(String)}).
   * This method may get removed in a later release, so DON'T use this method to save settings!
   *
   * @return SHA-256 representation of breadcrumb
   */
  @Deprecated
  private String deprecatedHash(String key) {
    Objects.requireNonNull(key);
    MessageDigest messageDigest = null;
    try {
      messageDigest = MessageDigest.getInstance("SHA-256");
    } catch (NoSuchAlgorithmException e) {
      LOGGER.error("Hashing algorithm not found!");
    }
    messageDigest.update(key.getBytes());
    return new String(messageDigest.digest());
  }

  /**
   * Generates a SHA-256 hash of a String.
   * Since {@link Preferences#MAX_KEY_LENGTH} is 80, if the breadcrumb is over 80 characters, it
   * will lead to an exception while saving. This method generates a SHA-256 hash of the breadcrumb
   * to save / load as the key in {@link Preferences}, since those are guaranteed to be
   * maximum 64 chars long.
   *
   * @param key the string for which to calculate the hash
   * @return SHA-256 representation of breadcrumb
   */
  public String hash(String key) {
    return Strings.sha256(key);
  }

  public Preferences getPreferences() {
    return preferences;
  }
}<|MERGE_RESOLUTION|>--- conflicted
+++ resolved
@@ -72,8 +72,7 @@
    *
    * @param <T>        the type of object into which to deserialze the string
    * @param serialized the string to deserialze
-<<<<<<< HEAD
-   * @param type the class into which to deserialize the string
+   * @param type       the class into which to deserialize the string
    * @return the deserialized object
    */
   protected abstract <T> T deserialize(String serialized, Class<T> type);
@@ -93,10 +92,6 @@
    * @param serialized the string to deserialze
    * @param type       the class into which to deserialize the string
    * @return deserialized list
-=======
-   * @param type       the class into which to deserialize the string
-   * @return string representation of the object for storage
->>>>>>> 0c1469bb
    */
   protected abstract  <T> List<T> deserializeList(String serialized, Class<T> type);
   // asciidoctor Documentation - end::serializationDeserialization[]
