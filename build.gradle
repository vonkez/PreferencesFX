--- conflicted
+++ resolved
@@ -49,14 +49,12 @@
     // FormsFX
     compile 'com.github.dlemmermann:formsfx:master-SNAPSHOT'
 
-<<<<<<< HEAD
     // Log4j
     compile group: 'org.apache.logging.log4j', name: 'log4j-api', version: '2.9.1'
     compile group: 'org.apache.logging.log4j', name: 'log4j-core', version: '2.9.1'
-=======
+
     // Guava
     compile 'com.google.guava:guava:23.3-jre'
->>>>>>> 252d791d
 }
 
 task wrapper(type: Wrapper) {
