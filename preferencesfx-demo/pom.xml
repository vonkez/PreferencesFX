<?xml version="1.0" encoding="UTF-8"?>
<project xmlns="http://maven.apache.org/POM/4.0.0"
         xmlns:xsi="http://www.w3.org/2001/XMLSchema-instance"
         xsi:schemaLocation="http://maven.apache.org/POM/4.0.0 http://maven.apache.org/xsd/maven-4.0.0.xsd">
    <modelVersion>4.0.0</modelVersion>

    <parent>
        <groupId>com.dlsc.preferencesfx</groupId>
        <artifactId>parent</artifactId>
<<<<<<< HEAD
        <version>11.5.0</version>
=======
        <version>8.5.0</version>
>>>>>>> 4caba47f
    </parent>

    <artifactId>preferencesfx-demo</artifactId>

    <properties>
        <maven.deploy.skip>true</maven.deploy.skip>
    </properties>

    <build>
        <plugins>
            <plugin>
                <groupId>org.apache.maven.plugins</groupId>
                <artifactId>maven-source-plugin</artifactId>
                <version>3.1.0</version>
                <executions>
                    <execution>
                        <id>attach-sources</id>
                        <goals>
                            <goal>jar</goal>
                        </goals>
                    </execution>
                </executions>
            </plugin>

            <plugin>
                <groupId>org.apache.maven.plugins</groupId>
                <artifactId>maven-compiler-plugin</artifactId>
                <version>3.8.1</version>
                <configuration>
                    <source>11</source>
                    <target>11</target>
                </configuration>
            </plugin>

            <plugin>
                <groupId>org.codehaus.mojo</groupId>
                <artifactId>exec-maven-plugin</artifactId>
                <version>1.6.0</version>
                <executions>
                    <execution>
                        <goals>
                            <goal>java</goal>
                        </goals>
                    </execution>
                </executions>
                <configuration>
                    <mainClass>com.dlsc.preferencesfx.demo.AppStarter</mainClass>
                </configuration>
            </plugin>
        </plugins>
    </build>

    <dependencies>
        <dependency>
            <groupId>com.dlsc.preferencesfx</groupId>
            <artifactId>preferencesfx-core</artifactId>
<<<<<<< HEAD
            <version>11.5.0</version>
=======
            <version>8.5.0</version>
>>>>>>> 4caba47f
        </dependency>

        <!-- Logging -->
        <dependency>
            <groupId>org.apache.logging.log4j</groupId>
            <artifactId>log4j-core</artifactId>
            <version>2.12.1</version>
        </dependency>
        <dependency>
            <groupId>org.apache.logging.log4j</groupId>
            <artifactId>log4j-api</artifactId>
            <version>2.12.1</version>
        </dependency>
        <dependency>
            <groupId>org.apache.logging.log4j</groupId>
            <artifactId>log4j-slf4j-impl</artifactId>
            <version>2.12.1</version>
        </dependency>
    </dependencies>

</project><|MERGE_RESOLUTION|>--- conflicted
+++ resolved
@@ -7,11 +7,7 @@
     <parent>
         <groupId>com.dlsc.preferencesfx</groupId>
         <artifactId>parent</artifactId>
-<<<<<<< HEAD
         <version>11.5.0</version>
-=======
-        <version>8.5.0</version>
->>>>>>> 4caba47f
     </parent>
 
     <artifactId>preferencesfx-demo</artifactId>
@@ -68,11 +64,7 @@
         <dependency>
             <groupId>com.dlsc.preferencesfx</groupId>
             <artifactId>preferencesfx-core</artifactId>
-<<<<<<< HEAD
             <version>11.5.0</version>
-=======
-            <version>8.5.0</version>
->>>>>>> 4caba47f
         </dependency>
 
         <!-- Logging -->
