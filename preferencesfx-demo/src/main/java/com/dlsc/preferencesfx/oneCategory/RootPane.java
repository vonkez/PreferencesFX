package com.dlsc.preferencesfx.oneCategory;

import com.dlsc.formsfx.model.structure.Field;
import com.dlsc.formsfx.model.structure.IntegerField;
import com.dlsc.formsfx.model.validators.DoubleRangeValidator;
import com.dlsc.preferencesfx.AppStarter;
import com.dlsc.preferencesfx.PreferencesFx;
import com.dlsc.preferencesfx.formsfx.view.controls.IntegerSliderControl;
import com.dlsc.preferencesfx.model.Category;
import com.dlsc.preferencesfx.model.Group;
import com.dlsc.preferencesfx.model.Setting;
import java.util.Arrays;
import javafx.beans.property.BooleanProperty;
import javafx.beans.property.DoubleProperty;
import javafx.beans.property.IntegerProperty;
import javafx.beans.property.ListProperty;
import javafx.beans.property.ObjectProperty;
import javafx.beans.property.SimpleBooleanProperty;
import javafx.beans.property.SimpleDoubleProperty;
import javafx.beans.property.SimpleIntegerProperty;
import javafx.beans.property.SimpleListProperty;
import javafx.beans.property.SimpleObjectProperty;
import javafx.beans.property.SimpleStringProperty;
import javafx.beans.property.StringProperty;
import javafx.collections.FXCollections;
import javafx.collections.ObservableList;
import javafx.scene.layout.StackPane;

public class RootPane extends StackPane {

  public PreferencesFx preferencesFx;

  // General
  StringProperty welcomeText = new SimpleStringProperty("Hello World");
  IntegerProperty brightness = new SimpleIntegerProperty(50);
  BooleanProperty nightMode = new SimpleBooleanProperty(true);
  DoubleProperty scaling = new SimpleDoubleProperty(1);

  public RootPane() {
    preferencesFx = createPreferences();
    getChildren().add(new DemoView(preferencesFx, this));
  }

  private PreferencesFx createPreferences() {
    return

        PreferencesFx.of(AppStarter.class,
            Category.of("General",
                Group.of("Greeting",
                    Setting.of("Welcome Text", welcomeText)
                ),
                Group.of("Display",
                    Setting.of("Brightness", brightness),
                    Setting.of("Night mode", nightMode),
                    Setting.of("Scaling", scaling)
                        .validate(DoubleRangeValidator
                            .atLeast(1, "Scaling needs to be at least 1")
                        )
                )
            )
<<<<<<< HEAD
        ).debugHistoryMode(true).buttonsVisibility(true).persistApplicationState(false);
=======
        )
    ).persistWindowState(false).saveSettings(true).debugHistoryMode(false).buttonsVisibility(true);
>>>>>>> 181486d5
  }
}<|MERGE_RESOLUTION|>--- conflicted
+++ resolved
@@ -42,27 +42,18 @@
   }
 
   private PreferencesFx createPreferences() {
-    return
-
-        PreferencesFx.of(AppStarter.class,
-            Category.of("General",
-                Group.of("Greeting",
-                    Setting.of("Welcome Text", welcomeText)
-                ),
-                Group.of("Display",
-                    Setting.of("Brightness", brightness),
-                    Setting.of("Night mode", nightMode),
-                    Setting.of("Scaling", scaling)
-                        .validate(DoubleRangeValidator
-                            .atLeast(1, "Scaling needs to be at least 1")
-                        )
-                )
+    return PreferencesFx.of(AppStarter.class,
+        Category.of("General",
+            Group.of("Greeting",
+                Setting.of("Welcome Text", welcomeText)
+            ),
+            Group.of("Display",
+                Setting.of("Brightness", brightness),
+                Setting.of("Night mode", nightMode),
+                Setting.of("Scaling", scaling)
+                    .validate(DoubleRangeValidator.atLeast(1, "Scaling needs to be at least 1"))
             )
-<<<<<<< HEAD
-        ).debugHistoryMode(true).buttonsVisibility(true).persistApplicationState(false);
-=======
         )
     ).persistWindowState(false).saveSettings(true).debugHistoryMode(false).buttonsVisibility(true);
->>>>>>> 181486d5
   }
 }