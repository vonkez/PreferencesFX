package com.dlsc.preferencesfx.standard;

import com.dlsc.formsfx.model.structure.Field;
import com.dlsc.formsfx.model.structure.IntegerField;
import com.dlsc.formsfx.model.validators.DoubleRangeValidator;
import com.dlsc.preferencesfx.AppStarter;
import com.dlsc.preferencesfx.PreferencesFx;
import com.dlsc.preferencesfx.formsfx.view.controls.IntegerSliderControl;
import com.dlsc.preferencesfx.model.Category;
import com.dlsc.preferencesfx.model.Group;
import com.dlsc.preferencesfx.model.Setting;
import java.util.Arrays;
import javafx.beans.property.BooleanProperty;
import javafx.beans.property.DoubleProperty;
import javafx.beans.property.IntegerProperty;
import javafx.beans.property.ListProperty;
import javafx.beans.property.ObjectProperty;
import javafx.beans.property.SimpleBooleanProperty;
import javafx.beans.property.SimpleDoubleProperty;
import javafx.beans.property.SimpleIntegerProperty;
import javafx.beans.property.SimpleListProperty;
import javafx.beans.property.SimpleObjectProperty;
import javafx.beans.property.SimpleStringProperty;
import javafx.beans.property.StringProperty;
import javafx.collections.FXCollections;
import javafx.collections.ObservableList;
import javafx.scene.layout.StackPane;

public class RootPane extends StackPane {

  public PreferencesFx preferencesFx;

  // General
  StringProperty welcomeText = new SimpleStringProperty("Hello World");
  IntegerProperty brightness = new SimpleIntegerProperty(50);
  BooleanProperty nightMode = new SimpleBooleanProperty(true);

  // Screen
  DoubleProperty scaling = new SimpleDoubleProperty(1);
  StringProperty screenName = new SimpleStringProperty("PreferencesFx Monitor");

  ObservableList<String> resolutionItems = FXCollections.observableArrayList(Arrays.asList(
      "1024x768", "1280x1024", "1440x900", "1920x1080")
  );
  ObjectProperty<String> resolutionSelection = new SimpleObjectProperty<>("1024x768");

  ListProperty<String> orientationItems = new SimpleListProperty<>(
      FXCollections.observableArrayList(Arrays.asList("Vertical", "Horizontal"))
  );
  ObjectProperty<String> orientationSelection = new SimpleObjectProperty<>("Vertical");

  IntegerProperty fontSize = new SimpleIntegerProperty(12);
  DoubleProperty lineSpacing = new SimpleDoubleProperty(1.5);

  // Favorites
  ListProperty<String> favoritesItems = new SimpleListProperty<>(
      FXCollections.observableArrayList(Arrays.asList(
          "eMovie", "Eboda Phot-O-Shop", "Mikesoft Text",
          "Mikesoft Numbers", "Mikesoft Present", "IntelliG"
          )
      )
  );
  ListProperty<String> favoritesSelection = new SimpleListProperty<>(
      FXCollections.observableArrayList(Arrays.asList(
          "Eboda Phot-O-Shop", "Mikesoft Text"))
  );

  // Custom Control
  IntegerProperty customControlProperty = new SimpleIntegerProperty(42);
  IntegerField customControl = setupCustomControl();

  public RootPane() {
    preferencesFx = createPreferences();
    getChildren().add(new DemoView(preferencesFx, this));
  }

  private IntegerField setupCustomControl() {
    return Field.ofIntegerType(customControlProperty).render(
        new IntegerSliderControl(0, 42));
  }

  private PreferencesFx createPreferences() {
    // asciidoctor Documentation - tag::setupPreferences[]
    return PreferencesFx.of(AppStarter.class,
        Category.of("General",
            Group.of("Greeting",
                Setting.of("Welcome Text", welcomeText)
            ),
            Group.of("Display",
                Setting.of("Brightness", brightness),
                Setting.of("Night mode", nightMode)
            )
        ),
        Category.of("Screen")
            .subCategories(
                Category.of("Scaling & Ordering",
                    Group.of(
                        Setting.of("Scaling", scaling)
                            .validate(DoubleRangeValidator
                                .atLeast(1, "Scaling needs to be at least 1")
                            ),
                        Setting.of("Screen name", screenName),
                        Setting.of("Resolution", resolutionItems, resolutionSelection),
                        Setting.of("Orientation", orientationItems, orientationSelection)
                    ).description("Screen Options"),
                    Group.of(
                        Setting.of("Font Size", fontSize, 6, 36),
                        Setting.of("Line Spacing", lineSpacing, 0, 3, 1)
                    )
                )
            ),
        Category.of("Favorites",
            Setting.of("Favorites", favoritesItems, favoritesSelection),
            Setting.of("Favorite Number", customControl, customControlProperty)
        )
<<<<<<< HEAD
    ).persistWindowState(true).saveSettings(true).debugHistoryMode(true).buttonsVisibility(true);
    // asciidoctor Documentation - end::setupPreferences[]
=======
    ).persistWindowState(false).saveSettings(true).debugHistoryMode(false).buttonsVisibility(true);
>>>>>>> 181486d5
  }
}<|MERGE_RESOLUTION|>--- conflicted
+++ resolved
@@ -113,11 +113,7 @@
             Setting.of("Favorites", favoritesItems, favoritesSelection),
             Setting.of("Favorite Number", customControl, customControlProperty)
         )
-<<<<<<< HEAD
-    ).persistWindowState(true).saveSettings(true).debugHistoryMode(true).buttonsVisibility(true);
+    ).persistWindowState(false).saveSettings(true).debugHistoryMode(false).buttonsVisibility(true);
     // asciidoctor Documentation - end::setupPreferences[]
-=======
-    ).persistWindowState(false).saveSettings(true).debugHistoryMode(false).buttonsVisibility(true);
->>>>>>> 181486d5
   }
 }