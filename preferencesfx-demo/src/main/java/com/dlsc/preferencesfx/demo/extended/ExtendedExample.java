--- conflicted
+++ resolved
@@ -2,11 +2,8 @@
 
 import com.dlsc.formsfx.model.structure.Field;
 import com.dlsc.formsfx.model.structure.IntegerField;
-<<<<<<< HEAD
 import com.dlsc.formsfx.model.structure.NodeElement;
-=======
 import com.dlsc.formsfx.model.structure.SingleSelectionField;
->>>>>>> b7d4e266
 import com.dlsc.formsfx.model.validators.DoubleRangeValidator;
 import com.dlsc.preferencesfx.PreferencesFx;
 import com.dlsc.preferencesfx.demo.AppStarter;
@@ -294,15 +291,10 @@
                         Category.of("Usage Statistics"),
                         Category.of("Android SDK")
                     ),
-<<<<<<< HEAD
                 Category.of("File Colors",
                     Setting.of(new Label("This can be your very own placeholder!"))),
-                Category.of("Scopes"),
-=======
-                Category.of("File Colors"),
                 Category.of("Scopes",
                     Setting.of("My Enum", myEnumControl , myEnumSettingValue)),
->>>>>>> b7d4e266
                 Category.of("Notifications"),
                 Category.of("Quick Lists"),
                 Category.of("Path Variables")
