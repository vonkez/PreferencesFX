<?xml version="1.0" encoding="UTF-8"?>
<project xmlns="http://maven.apache.org/POM/4.0.0"
         xmlns:xsi="http://www.w3.org/2001/XMLSchema-instance"
         xsi:schemaLocation="http://maven.apache.org/POM/4.0.0 http://maven.apache.org/xsd/maven-4.0.0.xsd">
    <modelVersion>4.0.0</modelVersion>

    <groupId>com.dlsc.preferencesfx</groupId>
    <artifactId>parent</artifactId>
<<<<<<< HEAD
    <version>11.5.0</version>
=======
    <version>8.5.0</version>
>>>>>>> 4caba47f
    <packaging>pom</packaging>

    <modules>
        <module>preferencesfx</module>
        <module>preferencesfx-demo</module>
    </modules>

    <properties>
        <maven.deploy.skip>true</maven.deploy.skip>
      
        <project.build.sourceEncoding>UTF-8</project.build.sourceEncoding>
<<<<<<< HEAD
        <asciidoctor.maven.plugin.version>1.5.7.1</asciidoctor.maven.plugin.version>
        <asciidoctorj.version>1.6.0</asciidoctorj.version>
        <jruby.version>9.2.5.0</jruby.version>
=======
        <asciidoctor.maven.plugin.version>1.6.0</asciidoctor.maven.plugin.version>
        <asciidoctorj.version>1.6.2</asciidoctorj.version>
        <jruby.version>9.2.6.0</jruby.version>
>>>>>>> 4caba47f
    </properties>

    <dependencyManagement>
        <dependencies>
            <dependency>
                <groupId>com.dlsc.preferencesfx</groupId>
                <artifactId>preferencesfx-core</artifactId>
<<<<<<< HEAD
                <version>11.5.0</version>
=======
                <version>8.5.0</version>
>>>>>>> 4caba47f
            </dependency>
        </dependencies>
    </dependencyManagement>

    <build>
        <plugins>
            <plugin>
                <groupId>org.asciidoctor</groupId>
                <artifactId>asciidoctor-maven-plugin</artifactId>
                <version>${asciidoctor.maven.plugin.version}</version>
                <dependencies>
                    <!-- Comment this section to use the default jruby artifact provided by the plugin -->
                    <dependency>
                        <groupId>org.jruby</groupId>
                        <artifactId>jruby-complete</artifactId>
                        <version>${jruby.version}</version>
                    </dependency>
                    <!-- Comment this section to use the default AsciidoctorJ artifact provided by the plugin -->
                    <dependency>
                        <groupId>org.asciidoctor</groupId>
                        <artifactId>asciidoctorj</artifactId>
                        <version>${asciidoctorj.version}</version>
                    </dependency>
                </dependencies>
                <configuration>
                    <sourceDirectory>docs</sourceDirectory>
                    <attributes>
                        <project-version>${project.version}</project-version>
                    </attributes>
                </configuration>
                <executions>
                    <execution>
                        <id>asciidoc-to-html</id>
                        <phase>generate-resources</phase>
                        <goals>
                            <goal>process-asciidoc</goal>
                        </goals>
                        <configuration>
                            <backend>html5</backend>
                            <sourceHighlighter>coderay</sourceHighlighter>
                            <attributes>
                                <coderay-linenums-mode>table</coderay-linenums-mode>
                                <imagesdir></imagesdir>
                                <toc>left</toc>
                                <icons>font</icons>
                                <linkattrs>true</linkattrs>
                                <encoding>utf-8</encoding>
                            </attributes>
                        </configuration>
                    </execution>
                </executions>
            </plugin>
        </plugins>
    </build>


</project><|MERGE_RESOLUTION|>--- conflicted
+++ resolved
@@ -6,11 +6,7 @@
 
     <groupId>com.dlsc.preferencesfx</groupId>
     <artifactId>parent</artifactId>
-<<<<<<< HEAD
     <version>11.5.0</version>
-=======
-    <version>8.5.0</version>
->>>>>>> 4caba47f
     <packaging>pom</packaging>
 
     <modules>
@@ -20,17 +16,11 @@
 
     <properties>
         <maven.deploy.skip>true</maven.deploy.skip>
-      
+
         <project.build.sourceEncoding>UTF-8</project.build.sourceEncoding>
-<<<<<<< HEAD
-        <asciidoctor.maven.plugin.version>1.5.7.1</asciidoctor.maven.plugin.version>
-        <asciidoctorj.version>1.6.0</asciidoctorj.version>
-        <jruby.version>9.2.5.0</jruby.version>
-=======
         <asciidoctor.maven.plugin.version>1.6.0</asciidoctor.maven.plugin.version>
         <asciidoctorj.version>1.6.2</asciidoctorj.version>
         <jruby.version>9.2.6.0</jruby.version>
->>>>>>> 4caba47f
     </properties>
 
     <dependencyManagement>
@@ -38,11 +28,7 @@
             <dependency>
                 <groupId>com.dlsc.preferencesfx</groupId>
                 <artifactId>preferencesfx-core</artifactId>
-<<<<<<< HEAD
                 <version>11.5.0</version>
-=======
-                <version>8.5.0</version>
->>>>>>> 4caba47f
             </dependency>
         </dependencies>
     </dependencyManagement>
